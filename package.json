{
	"name": "misskey",
	"version": "2024.2.0-io.1k",
	"codename": "nasubi",
	"repository": {
		"type": "git",
		"url": "https://github.com/misskey-dev/misskey.git"
	},
	"packageManager": "pnpm@8.15.1",
	"workspaces": [
		"packages/frontend",
		"packages/backend",
		"packages/sw",
		"packages/misskey-js",
		"packages/misskey-reversi",
		"packages/misskey-bubble-game"
	],
	"private": true,
	"scripts": {
		"build-pre": "node ./scripts/build-pre.js",
		"build-assets": "node ./scripts/build-assets.mjs",
		"build": "pnpm build-pre && pnpm -r build && pnpm build-assets",
		"build-storybook": "pnpm --filter frontend build-storybook",
		"build-misskey-js-with-types": "pnpm build-pre && pnpm --filter backend... --filter=!misskey-js build && pnpm --filter backend generate-api-json && ncp packages/backend/built/api.json packages/misskey-js/generator/api.json && pnpm --filter misskey-js update-autogen-code && pnpm --filter misskey-js build && pnpm --filter misskey-js api",
		"start": "pnpm check:connect && cd packages/backend && node ./built/boot/entry.js",
		"start:docker": "pnpm check:connect && cd packages/backend && exec node ./built/boot/entry.js",
		"start:test": "cd packages/backend && cross-env NODE_ENV=test node ./built/boot/entry.js",
		"init": "pnpm migrate",
		"migrate": "cd packages/backend && pnpm migrate",
		"revert": "cd packages/backend && pnpm revert",
		"check:connect": "cd packages/backend && pnpm check:connect",
		"migrateandstart": "pnpm migrate && pnpm start",
		"migrateandstart:docker": "pnpm migrate && exec pnpm start:docker",
		"watch": "pnpm dev",
		"dev": "node scripts/dev.mjs",
		"lint": "pnpm -r lint",
		"cy:open": "pnpm cypress open --browser --e2e --config-file=cypress.config.ts",
		"cy:run": "pnpm cypress run",
		"e2e": "pnpm start-server-and-test start:test http://localhost:61812 cy:run",
		"jest": "cd packages/backend && pnpm jest",
		"jest-and-coverage": "cd packages/backend && pnpm jest-and-coverage",
		"test": "pnpm -r test",
		"test-and-coverage": "pnpm -r test-and-coverage",
		"clean": "node ./scripts/clean.js",
		"clean-all": "node ./scripts/clean-all.js",
		"cleanall": "pnpm clean-all"
	},
	"resolutions": {
		"chokidar": "3.5.3",
		"lodash": "4.17.21",
		"sharp": "0.33.2"
	},
	"dependencies": {
		"cssnano": "6.0.3",
		"execa": "8.0.1",
<<<<<<< HEAD
		"js-yaml": "4.1.0",
		"postcss": "8.4.35",
=======
		"fast-glob": "3.3.2",
		"ignore-walk": "6.0.4",
		"js-yaml": "4.1.0",
		"postcss": "8.4.33",
		"tar": "6.2.0",
>>>>>>> 4f80b6fa
		"terser": "5.27.0",
		"typescript": "5.3.3"
	},
	"devDependencies": {
		"@typescript-eslint/eslint-plugin": "6.21.0",
		"@typescript-eslint/parser": "6.21.0",
		"cross-env": "7.0.3",
		"cypress": "13.6.4",
		"eslint": "8.56.0",
		"ncp": "2.0.0",
		"start-server-and-test": "2.0.3"
	},
	"optionalDependencies": {
		"@tensorflow/tfjs-core": "4.4.0"
	}
}<|MERGE_RESOLUTION|>--- conflicted
+++ resolved
@@ -4,7 +4,7 @@
 	"codename": "nasubi",
 	"repository": {
 		"type": "git",
-		"url": "https://github.com/misskey-dev/misskey.git"
+		"url": "https://github.com/MisskeyIO/misskey.git"
 	},
 	"packageManager": "pnpm@8.15.1",
 	"workspaces": [
@@ -53,16 +53,8 @@
 	"dependencies": {
 		"cssnano": "6.0.3",
 		"execa": "8.0.1",
-<<<<<<< HEAD
 		"js-yaml": "4.1.0",
 		"postcss": "8.4.35",
-=======
-		"fast-glob": "3.3.2",
-		"ignore-walk": "6.0.4",
-		"js-yaml": "4.1.0",
-		"postcss": "8.4.33",
-		"tar": "6.2.0",
->>>>>>> 4f80b6fa
 		"terser": "5.27.0",
 		"typescript": "5.3.3"
 	},
