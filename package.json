{
	"name": "misskey",
<<<<<<< HEAD
	"version": "2024.5.0-hotomoe.5",
	"codename": "hajimete",
=======
	"version": "2024.5.0-io.2d",
	"codename": "nasubi",
>>>>>>> 8692712a
	"repository": {
		"type": "git",
		"url": "https://github.com/hotomoe/hotomoe.git"
	},
	"packageManager": "pnpm@9.7.1",
	"workspaces": [
		"packages/frontend",
		"packages/backend",
		"packages/sw",
		"packages/misskey-js",
		"packages/misskey-reversi",
		"packages/misskey-bubble-game"
	],
	"private": true,
	"scripts": {
		"build-pre": "node ./scripts/build-pre.js",
		"build-assets": "node ./scripts/build-assets.mjs",
		"build": "pnpm build-pre && pnpm -r build && pnpm build-assets",
		"build-storybook": "pnpm --filter frontend build-storybook",
		"build-misskey-js-with-types": "pnpm build-pre && pnpm -r build:tsc && pnpm --filter backend... --filter=!misskey-js build && pnpm --filter backend generate-api-json && ncp packages/backend/built/api.json packages/misskey-js/generator/api.json && pnpm --filter misskey-js update-autogen-code && pnpm --filter misskey-js build && pnpm --filter misskey-js api",
		"start": "pnpm check:connect && cd packages/backend && node ./built/boot/entry.js",
		"start:docker": "pnpm check:connect && cd packages/backend && exec node ./built/boot/entry.js",
		"start:test": "cd packages/backend && cross-env NODE_ENV=test node ./built/boot/entry.js",
		"init": "pnpm migrate",
		"migrate": "cd packages/backend && pnpm migrate",
		"revert": "cd packages/backend && pnpm revert",
		"check:connect": "cd packages/backend && pnpm check:connect",
		"migrateandstart": "pnpm migrate && pnpm start",
		"migrateandstart:docker": "pnpm migrate && exec pnpm start:docker",
		"watch": "pnpm dev",
		"dev": "node scripts/dev.mjs",
		"lint": "pnpm -r lint",
		"cy:open": "pnpm cypress open --browser --e2e --config-file=cypress.config.ts",
		"cy:run": "pnpm cypress run",
		"e2e": "pnpm start-server-and-test start:test http://localhost:61812 cy:run",
		"jest": "cd packages/backend && pnpm jest",
		"jest-and-coverage": "cd packages/backend && pnpm jest-and-coverage",
		"test": "pnpm -r test",
		"test-and-coverage": "pnpm -r test-and-coverage",
		"clean": "node ./scripts/clean.js",
		"clean-all": "node ./scripts/clean-all.js",
		"cleanall": "pnpm clean-all"
	},
	"resolutions": {
		"@tensorflow/tfjs-core": "4.20.0",
		"chokidar": "3.6.0",
		"esbuild": "0.23.0",
		"lodash": "4.17.21",
		"sharp": "0.33.4"
	},
	"dependencies": {
		"cssnano": "7.0.5",
		"execa": "9.3.0",
		"js-yaml": "4.1.0",
		"postcss": "8.4.41",
		"terser": "5.31.5",
		"typescript": "5.5.4"
	},
	"devDependencies": {
		"@types/node": "22.2.0",
		"@typescript-eslint/eslint-plugin": "7.10.0",
		"@typescript-eslint/parser": "7.10.0",
		"cross-env": "7.0.3",
		"cypress": "13.13.2",
		"eslint": "8.57.0",
		"ncp": "2.0.0",
		"start-server-and-test": "2.0.5"
	},
	"optionalDependencies": {
		"@tensorflow/tfjs-core": "4.19.0"
	}
}<|MERGE_RESOLUTION|>--- conflicted
+++ resolved
@@ -1,15 +1,10 @@
 {
 	"name": "misskey",
-<<<<<<< HEAD
 	"version": "2024.5.0-hotomoe.5",
 	"codename": "hajimete",
-=======
-	"version": "2024.5.0-io.2d",
-	"codename": "nasubi",
->>>>>>> 8692712a
 	"repository": {
 		"type": "git",
-		"url": "https://github.com/hotomoe/hotomoe.git"
+		"url": "https://github.com/MisskeyIO/misskey.git"
 	},
 	"packageManager": "pnpm@9.7.1",
 	"workspaces": [
