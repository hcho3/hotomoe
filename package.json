--- conflicted
+++ resolved
@@ -1,10 +1,6 @@
 {
 	"name": "misskey",
-<<<<<<< HEAD
-	"version": "2023.11.1-io.5",
-=======
-	"version": "2023.12.0-beta.3",
->>>>>>> b72f9186
+	"version": "2023.12.0-beta.3-io",
 	"codename": "nasubi",
 	"repository": {
 		"type": "git",
