--- conflicted
+++ resolved
@@ -1,20 +1,12 @@
 {
 	"name": "misskey",
-<<<<<<< HEAD
-	"version": "2023.11.0-io",
-=======
-	"version": "2023.11.1",
->>>>>>> 9784d10c
+	"version": "2023.11.1-io",
 	"codename": "nasubi",
 	"repository": {
 		"type": "git",
 		"url": "https://github.com/misskey-dev/misskey.git"
 	},
-<<<<<<< HEAD
-	"packageManager": "pnpm@8.10.2",
-=======
 	"packageManager": "pnpm@8.10.5",
->>>>>>> 9784d10c
 	"workspaces": [
 		"packages/frontend",
 		"packages/backend",
