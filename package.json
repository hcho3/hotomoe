--- conflicted
+++ resolved
@@ -1,10 +1,6 @@
 {
 	"name": "misskey",
-<<<<<<< HEAD
 	"version": "2024.2.0-io.1f",
-=======
-	"version": "2024.2.0-beta.11",
->>>>>>> 7a8cf274
 	"codename": "nasubi",
 	"repository": {
 		"type": "git",
@@ -63,8 +59,8 @@
 		"typescript": "5.3.3"
 	},
 	"devDependencies": {
-		"@typescript-eslint/eslint-plugin": "6.18.1",
-		"@typescript-eslint/parser": "6.18.1",
+		"@typescript-eslint/eslint-plugin": "6.21.0",
+		"@typescript-eslint/parser": "6.21.0",
 		"cross-env": "7.0.3",
 		"cypress": "13.6.4",
 		"eslint": "8.56.0",
