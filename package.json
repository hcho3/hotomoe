{
	"name": "misskey",
<<<<<<< HEAD
	"version": "2023.10.0-io",
=======
	"version": "2023.10.1",
>>>>>>> 7e7138c0
	"codename": "nasubi",
	"repository": {
		"type": "git",
		"url": "https://github.com/misskey-dev/misskey.git"
	},
	"packageManager": "pnpm@8.8.0",
	"workspaces": [
		"packages/frontend",
		"packages/backend",
		"packages/sw"
	],
	"private": true,
	"scripts": {
		"build-pre": "node ./scripts/build-pre.js",
		"build-assets": "node ./scripts/build-assets.mjs",
		"build": "pnpm build-pre && pnpm -r build && pnpm build-assets",
		"build-storybook": "pnpm --filter frontend build-storybook",
		"start": "pnpm check:connect && cd packages/backend && node ./built/boot/entry.js",
		"start:docker": "pnpm check:connect && cd packages/backend && exec node ./built/boot/entry.js",
		"start:test": "cd packages/backend && cross-env NODE_ENV=test node ./built/boot/entry.js",
		"init": "pnpm migrate",
		"migrate": "cd packages/backend && pnpm migrate",
		"check:connect": "cd packages/backend && pnpm check:connect",
		"migrateandstart": "pnpm migrate && pnpm start",
		"migrateandstart:docker": "pnpm migrate && exec pnpm start:docker",
		"watch": "pnpm dev",
		"dev": "node ./scripts/dev.mjs",
		"lint": "pnpm -r lint",
		"cy:open": "pnpm cypress open --browser --e2e --config-file=cypress.config.ts",
		"cy:run": "pnpm cypress run",
		"e2e": "pnpm start-server-and-test start:test http://localhost:61812 cy:run",
		"jest": "cd packages/backend && pnpm jest",
		"jest-and-coverage": "cd packages/backend && pnpm jest-and-coverage",
		"test": "pnpm -r test",
		"test-and-coverage": "pnpm -r test-and-coverage",
		"clean": "node ./scripts/clean.js",
		"clean-all": "node ./scripts/clean-all.js",
		"cleanall": "pnpm clean-all"
	},
	"resolutions": {
		"chokidar": "3.5.3",
		"lodash": "4.17.21"
	},
	"dependencies": {
		"execa": "8.0.1",
		"cssnano": "6.0.1",
		"js-yaml": "4.1.0",
		"postcss": "8.4.31",
		"terser": "5.21.0",
		"typescript": "5.2.2"
	},
	"devDependencies": {
		"@typescript-eslint/eslint-plugin": "6.7.5",
		"@typescript-eslint/parser": "6.7.5",
		"cross-env": "7.0.3",
		"cypress": "13.3.0",
		"eslint": "8.51.0",
		"start-server-and-test": "2.0.1"
	},
	"optionalDependencies": {
		"@tensorflow/tfjs-core": "4.4.0"
	}
}<|MERGE_RESOLUTION|>--- conflicted
+++ resolved
@@ -1,10 +1,6 @@
 {
 	"name": "misskey",
-<<<<<<< HEAD
-	"version": "2023.10.0-io",
-=======
-	"version": "2023.10.1",
->>>>>>> 7e7138c0
+	"version": "2023.10.1-io",
 	"codename": "nasubi",
 	"repository": {
 		"type": "git",
