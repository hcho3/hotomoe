name: Dockle

on:
  push:
    branches:
      - master
      - develop
  pull_request:

jobs:
  dockle:
    runs-on: ubuntu-latest
    steps:
<<<<<<< HEAD
      - uses: actions/checkout@v4.1.1
      - run: |
          curl -L -o dockle.deb "https://github.com/goodwithtech/dockle/releases/download/v0.4.10/dockle_0.4.10_Linux-64bit.deb"
          sudo dpkg -i dockle.deb
      - run: |
          cp .config/docker_example.env .config/docker.env
          cp ./docker-compose.yml.example ./docker-compose.yml
      - run: |
          docker compose up -d web
          docker tag "$(docker compose images web | awk 'OFS=":" {print $4}' | tail -n +2)" misskey-web:latest
      - run: |
          cmd="dockle --exit-code 1 misskey-web:latest ${image_name}"
          echo "> ${cmd}"
          eval "${cmd}"
=======
      - name: Checkout code
        uses: actions/checkout@v3
      - name: Build an image from Dockerfile
        uses: docker/build-push-action@v4
        with:
          context: .
          push: false
          provenance: false
          cache-from: type=registry,ref=ghcr.io/misskeyio/misskey:io-buildcache
          tags: |
            misskey:scan
      - name: Run dockle
        uses: goodwithtech/dockle-action@main
        with:
          image: 'misskey:scan'
          format: 'list'
          exit-code: '1'
          exit-level: 'warn'
          ignore: 'CIS-DI-0005,CIS-DI-0010'
>>>>>>> 85c15bfe
<|MERGE_RESOLUTION|>--- conflicted
+++ resolved
@@ -11,26 +11,10 @@
   dockle:
     runs-on: ubuntu-latest
     steps:
-<<<<<<< HEAD
-      - uses: actions/checkout@v4.1.1
-      - run: |
-          curl -L -o dockle.deb "https://github.com/goodwithtech/dockle/releases/download/v0.4.10/dockle_0.4.10_Linux-64bit.deb"
-          sudo dpkg -i dockle.deb
-      - run: |
-          cp .config/docker_example.env .config/docker.env
-          cp ./docker-compose.yml.example ./docker-compose.yml
-      - run: |
-          docker compose up -d web
-          docker tag "$(docker compose images web | awk 'OFS=":" {print $4}' | tail -n +2)" misskey-web:latest
-      - run: |
-          cmd="dockle --exit-code 1 misskey-web:latest ${image_name}"
-          echo "> ${cmd}"
-          eval "${cmd}"
-=======
       - name: Checkout code
-        uses: actions/checkout@v3
+        uses: actions/checkout@v4
       - name: Build an image from Dockerfile
-        uses: docker/build-push-action@v4
+        uses: docker/build-push-action@v5
         with:
           context: .
           push: false
@@ -45,5 +29,4 @@
           format: 'list'
           exit-code: '1'
           exit-level: 'warn'
-          ignore: 'CIS-DI-0005,CIS-DI-0010'
->>>>>>> 85c15bfe
+          ignore: 'CIS-DI-0005,CIS-DI-0010'