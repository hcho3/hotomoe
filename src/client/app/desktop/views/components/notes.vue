--- conflicted
+++ resolved
@@ -99,101 +99,6 @@
 		focus() {
 			(this.$refs.notes as any).children[0].focus ? (this.$refs.notes as any).children[0].focus() : (this.$refs.notes as any).$el.children[0].focus();
 		},
-<<<<<<< HEAD
-
-		onNoteUpdated(i, note) {
-			Vue.set((this as any).notes, i, note);
-		},
-
-		reload() {
-			this.queue = [];
-			this.notes = [];
-			this.init();
-		},
-
-		async init() {
-			this.fetching = true;
-			await (this.makePromise()).then(x => {
-				if (Array.isArray(x)) {
-					this.notes = x;
-				} else {
-					this.notes = x.notes;
-					this.more = x.more;
-				}
-				this.inited = true;
-				this.fetching = false;
-				this.$emit('inited');
-			}, e => {
-				this.fetching = false;
-			});
-		},
-
-		async fetchMore() {
-			if (!this.more || this.moreFetching || this.notes.length === 0) return;
-			this.moreFetching = true;
-			this.makePromise(this.notes[this.notes.length - 1].id).then(x => {
-				this.notes = this.notes.concat(x.notes);
-				this.more = x.more;
-				this.moreFetching = false;
-			}, e => {
-				this.moreFetching = false;
-			});
-		},
-
-		prepend(note, silent = false) {
-			// 弾く
-			if (shouldMuteNote(this.$store.state.i, this.$store.state.settings, note)) return;
-
-			// タブが非表示またはスクロール位置が最上部ではないならタイトルで通知
-			if (document.hidden || !this.isScrollTop()) {
-				this.$store.commit('pushBehindNote', note);
-			}
-
-			if (this.isScrollTop()) {
-				// Prepend the note
-				this.notes.unshift(note);
-
-				// サウンドを再生する
-				if (this.$store.state.device.enableSounds && !silent) {
-					const sound = new Audio(`${config.url}/assets/post.mp3`);
-					sound.volume = this.$store.state.device.soundVolume;
-					sound.play();
-				}
-
-				// オーバーフローしたら古い投稿は捨てる
-				if (this.notes.length >= displayLimit) {
-					this.notes = this.notes.slice(0, displayLimit);
-					this.more = true;
-				}
-			} else {
-				this.queue.push(note);
-			}
-		},
-
-		append(note) {
-			this.notes.push(note);
-			this.cursor = this.notes[this.notes.length - 1].id
-		},
-
-		releaseQueue() {
-			for (const n of this.queue) {
-				this.prepend(n, true);
-			}
-			this.queue = [];
-		},
-
-		onScroll() {
-			if (this.isScrollTop()) {
-				this.releaseQueue();
-			}
-
-			if (this.$store.state.settings.fetchOnScroll) {
-				const current = window.scrollY + window.innerHeight;
-				if (current > document.body.offsetHeight - 8) this.fetchMore();
-			}
-		}
-=======
->>>>>>> 391be342
 	}
 });
 </script>
