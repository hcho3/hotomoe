--- conflicted
+++ resolved
@@ -4,19 +4,10 @@
 	"service": "app",
 	"workspaceFolder": "/workspace",
 	"features": {
-<<<<<<< HEAD
-		"ghcr.io/devcontainers-contrib/features/pnpm:2": {
-			"version": "latest"
-		},
 		"ghcr.io/devcontainers/features/node:1": {
 			"version": "20"
-		}
-=======
-		"ghcr.io/devcontainers/features/node:1": {
-			"version": "20.12.2"
 		},
 		"ghcr.io/devcontainers-contrib/features/corepack:1": {}
->>>>>>> 9b0fc317
 	},
 	"forwardPorts": [3000],
 	"postCreateCommand": "sudo chmod 755 .devcontainer/init.sh && .devcontainer/init.sh",
