{
	"name": "Misskey",
	"dockerComposeFile": "docker-compose.yml",
	"service": "app",
	"workspaceFolder": "/workspace",
	"features": {
		"ghcr.io/devcontainers-contrib/features/pnpm:2": {
			"version": "8.9.2"
		},
		"ghcr.io/devcontainers/features/node:1": {
<<<<<<< HEAD
			"version": "20"
=======
			"version": "20.10.0"
>>>>>>> 95095ee8
		}
	},
	"forwardPorts": [3000],
	"postCreateCommand": "sudo chmod 755 .devcontainer/init.sh && .devcontainer/init.sh",
	"customizations": {
		"vscode": {
			"extensions": [
				"editorconfig.editorconfig",
				"dbaeumer.vscode-eslint",
				"Vue.volar",
				"Vue.vscode-typescript-vue-plugin",
				"Orta.vscode-jest",
				"dbaeumer.vscode-eslint",
				"mrmlnc.vscode-json5"
			]
		}
	}
}<|MERGE_RESOLUTION|>--- conflicted
+++ resolved
@@ -5,14 +5,10 @@
 	"workspaceFolder": "/workspace",
 	"features": {
 		"ghcr.io/devcontainers-contrib/features/pnpm:2": {
-			"version": "8.9.2"
+			"version": "latest"
 		},
 		"ghcr.io/devcontainers/features/node:1": {
-<<<<<<< HEAD
 			"version": "20"
-=======
-			"version": "20.10.0"
->>>>>>> 95095ee8
 		}
 	},
 	"forwardPorts": [3000],
