--- conflicted
+++ resolved
@@ -1,11 +1,7 @@
 {
 	"type": "module",
 	"name": "misskey-js",
-<<<<<<< HEAD
 	"version": "2024.1.0-io.1f",
-=======
-	"version": "2024.2.0-beta.7",
->>>>>>> 15727088
 	"description": "Misskey SDK for JavaScript",
 	"types": "./built/dts/index.d.ts",
 	"exports": {
