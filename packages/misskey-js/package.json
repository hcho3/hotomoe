--- conflicted
+++ resolved
@@ -1,11 +1,7 @@
 {
 	"type": "module",
 	"name": "misskey-js",
-<<<<<<< HEAD
 	"version": "2024.2.0-io.1f",
-=======
-	"version": "2024.2.0-beta.11",
->>>>>>> 7a8cf274
 	"description": "Misskey SDK for JavaScript",
 	"types": "./built/dts/index.d.ts",
 	"exports": {
@@ -19,7 +15,8 @@
 		}
 	},
 	"scripts": {
-		"build": "pnpm tsc-esm && pnpm tsc-dts",
+		"build": "pnpm run build:tsc",
+		"build:tsc": "pnpm tsc-esm && pnpm tsc-dts",
 		"tsc-esm": "tsc --outDir built/esm",
 		"tsc-dts": "tsc --outDir built/dts --declaration true --emitDeclarationOnly true --declarationMap true",
 		"watch": "nodemon -w src -e ts,js,cjs,mjs,json --exec \"pnpm run build\"",
@@ -40,17 +37,11 @@
 	"devDependencies": {
 		"@microsoft/api-extractor": "7.40.1",
 		"@misskey-dev/eslint-plugin": "1.0.0",
-<<<<<<< HEAD
 		"@swc/jest": "0.2.36",
 		"@types/jest": "29.5.12",
-		"@types/node": "20.11.16",
-=======
-		"@swc/jest": "0.2.31",
-		"@types/jest": "29.5.11",
 		"@types/node": "20.11.17",
->>>>>>> 7a8cf274
-		"@typescript-eslint/eslint-plugin": "6.18.1",
-		"@typescript-eslint/parser": "6.18.1",
+		"@typescript-eslint/eslint-plugin": "6.21.0",
+		"@typescript-eslint/parser": "6.21.0",
 		"eslint": "8.56.0",
 		"jest": "29.7.0",
 		"jest-fetch-mock": "3.0.3",
