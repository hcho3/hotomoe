--- conflicted
+++ resolved
@@ -1,11 +1,6 @@
 /*
-<<<<<<< HEAD
- * version: 2023.12.2-io
- * generatedAt: 2023-12-28T08:11:13.095Z
-=======
- * version: 2023.12.2
- * generatedAt: 2024-01-07T15:22:15.623Z
->>>>>>> 7e52ea48
+ * version: 2023.12.2-io.2c
+ * generatedAt: 2024-01-09T17:42:52.864Z
  */
 
 import { components } from './types.js';
