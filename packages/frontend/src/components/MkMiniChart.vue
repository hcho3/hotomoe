<!--
SPDX-FileCopyrightText: syuilo and other misskey contributors
SPDX-License-Identifier: AGPL-3.0-only
-->

<template>
<svg :viewBox="`0 0 ${ viewBoxX } ${ viewBoxY }`" style="overflow:visible">
	<defs>
		<linearGradient :id="gradientId" x1="0" x2="0" y1="1" y2="0">
			<stop offset="0%" :stop-color="color" stop-opacity="0"></stop>
			<stop offset="100%" :stop-color="color" stop-opacity="0.65"></stop>
		</linearGradient>
	</defs>
	<polygon
		:points="polygonPoints"
		:style="`stroke: none; fill: url(#${ gradientId });`"
	/>
	<polyline
		:points="polylinePoints"
		fill="none"
		:stroke="color"
		stroke-width="2"
	/>
	<circle
		:cx="headX"
		:cy="headY"
		r="3"
		:fill="color"
	/>
</svg>
</template>

<script lang="ts" setup>
import { watch, ref } from 'vue';
import { v4 as uuid } from 'uuid';
import tinycolor from 'tinycolor2';
import { useInterval } from '@/scripts/use-interval.js';

const props = defineProps<{
	src: number[];
}>();

const viewBoxX = 50;
const viewBoxY = 50;
const gradientId = uuid();
const polylinePoints = ref('');
const polygonPoints = ref('');
const headX = ref<number | null>(null);
const headY = ref<number | null>(null);
const clock = ref<number | null>(null);
const accent = tinycolor(getComputedStyle(document.documentElement).getPropertyValue('--accent'));
const color = accent.toRgbString();

function draw(): void {
	const stats = props.src.slice().reverse();
	const peak = Math.max.apply(null, stats) || 1;

	const _polylinePoints = stats.map((n, i) => [
		i * (viewBoxX / (stats.length - 1)),
		(1 - (n / peak)) * viewBoxY,
	]);

	polylinePoints.value = _polylinePoints.map(xy => `${xy[0]},${xy[1]}`).join(' ');

	polygonPoints.value = `0,${ viewBoxY } ${ polylinePoints.value } ${ viewBoxX },${ viewBoxY }`;

<<<<<<< HEAD
	headX = _polylinePoints[_polylinePoints.length - 1][0];
	headY = _polylinePoints[_polylinePoints.length - 1][1];
=======
	headX.value = _polylinePoints.at(-1)![0];
	headY.value = _polylinePoints.at(-1)![1];
>>>>>>> b72f9186
}

watch(() => props.src, draw, { immediate: true });

// Vueが何故かWatchを発動させない場合があるので
useInterval(draw, 1000, {
	immediate: false,
	afterMounted: true,
});
</script><|MERGE_RESOLUTION|>--- conflicted
+++ resolved
@@ -64,13 +64,8 @@
 
 	polygonPoints.value = `0,${ viewBoxY } ${ polylinePoints.value } ${ viewBoxX },${ viewBoxY }`;
 
-<<<<<<< HEAD
-	headX = _polylinePoints[_polylinePoints.length - 1][0];
-	headY = _polylinePoints[_polylinePoints.length - 1][1];
-=======
 	headX.value = _polylinePoints.at(-1)![0];
 	headY.value = _polylinePoints.at(-1)![1];
->>>>>>> b72f9186
 }
 
 watch(() => props.src, draw, { immediate: true });
