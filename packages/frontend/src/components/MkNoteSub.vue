<!--
SPDX-FileCopyrightText: syuilo and other misskey contributors
SPDX-License-Identifier: AGPL-3.0-only
-->

<template>
<div v-if="!muted" :class="[$style.root, { [$style.children]: depth > 1 }]">
	<div :class="$style.main">
		<div v-if="note.channel" :class="$style.colorBar" :style="{ background: note.channel.color }"></div>
		<MkAvatar :class="$style.avatar" :user="note.user" link preview/>
		<div :class="$style.body">
			<MkNoteHeader :class="$style.header" :note="note" :mini="true"/>
			<div>
				<p v-if="note.cw != null" :class="$style.cw">
					<Mfm v-if="note.cw != ''" style="margin-right: 8px;" :text="note.cw" :author="note.user" :i="$i"/>
					<MkCwButton v-model="showContent" :note="note"/>
				</p>
				<div v-show="note.cw == null || showContent">
					<MkSubNoteContent :class="$style.text" :note="note"/>
				</div>
			</div>
		</div>
	</div>
	<template v-if="depth < 5">
		<MkNoteSub v-for="reply in replies" :key="reply.id" :note="reply" :class="$style.reply" :detail="true" :depth="depth + 1"/>
	</template>
	<div v-else :class="$style.more">
		<MkA class="_link" :to="notePage(note)">{{ i18n.ts.continueThread }} <i class="ti ti-chevron-double-right"></i></MkA>
	</div>
</div>
<div v-else :class="$style.muted" @click="muted = false">
	<I18n :src="i18n.ts.userSaysSomething" tag="small">
		<template #name>
			<MkA v-user-preview="note.userId" :to="userPage(note.user)">
				<MkUserName :user="note.user"/>
			</MkA>
		</template>
	</I18n>
</div>
</template>

<script lang="ts" setup>
import { ref } from 'vue';
<<<<<<< HEAD
import * as misskey from 'misskey-js';
import MkNoteHeader from '@/components/MkNoteHeader.vue';
import MkSubNoteContent from '@/components/MkSubNoteContent.vue';
import MkCwButton from '@/components/MkCwButton.vue';
import { notePage } from '@/filters/note';
import * as os from '@/os';
import { i18n } from '@/i18n';
import { $i } from '@/account';
=======
import * as Misskey from 'misskey-js';
import MkNoteHeader from '@/components/MkNoteHeader.vue';
import MkSubNoteContent from '@/components/MkSubNoteContent.vue';
import MkCwButton from '@/components/MkCwButton.vue';
import { notePage } from '@/filters/note.js';
import * as os from '@/os.js';
import { i18n } from '@/i18n.js';
import { $i } from '@/account.js';
>>>>>>> f32915b5
import { userPage } from "@/filters/user";
import { checkWordMute } from "@/scripts/check-word-mute";
import { defaultStore } from "@/store";

const props = withDefaults(defineProps<{
	note: Misskey.entities.Note;
	detail?: boolean;

	// how many notes are in between this one and the note being viewed in detail
	depth?: number;
}>(), {
	depth: 1,
});

const muted = ref(checkWordMute(props.note, $i, defaultStore.state.mutedWords));

let showContent = $ref(false);
let replies: Misskey.entities.Note[] = $ref([]);

if (props.detail) {
	os.api('notes/children', {
		noteId: props.note.id,
		limit: 5,
	}).then(res => {
		replies = res;
	});
}
</script>

<style lang="scss" module>
.root {
	padding: 16px 32px;
	font-size: 0.9em;
	position: relative;

	&.children {
		padding: 10px 0 0 16px;
		font-size: 1em;
	}
}

.main {
	display: flex;
}

.colorBar {
	position: absolute;
	top: 8px;
	left: 8px;
	width: 5px;
	height: calc(100% - 8px);
	border-radius: 999px;
	pointer-events: none;
}

.avatar {
	flex-shrink: 0;
	display: block;
	margin: 0 8px 0 0;
	width: 38px;
	height: 38px;
	border-radius: 8px;
}

.body {
	flex: 1;
	min-width: 0;
}

.header {
	margin-bottom: 2px;
}

.cw {
	cursor: default;
	display: block;
	margin: 0;
	padding: 0;
	overflow-wrap: break-word;
}

.text {
	margin: 0;
	padding: 0;
}

.reply, .more {
	border-left: solid 0.5px var(--divider);
	margin-top: 10px;
}

.more {
	padding: 10px 0 0 16px;
}

@container (max-width: 450px) {
	.root {
		padding: 14px 16px;

		&.children {
			padding: 10px 0 0 8px;
		}
	}
}

.muted {
	text-align: center;
	padding: 8px !important;
	border: 1px solid var(--divider);
	margin: 8px 8px 0 8px;
	border-radius: 8px;
}
</style><|MERGE_RESOLUTION|>--- conflicted
+++ resolved
@@ -41,16 +41,6 @@
 
 <script lang="ts" setup>
 import { ref } from 'vue';
-<<<<<<< HEAD
-import * as misskey from 'misskey-js';
-import MkNoteHeader from '@/components/MkNoteHeader.vue';
-import MkSubNoteContent from '@/components/MkSubNoteContent.vue';
-import MkCwButton from '@/components/MkCwButton.vue';
-import { notePage } from '@/filters/note';
-import * as os from '@/os';
-import { i18n } from '@/i18n';
-import { $i } from '@/account';
-=======
 import * as Misskey from 'misskey-js';
 import MkNoteHeader from '@/components/MkNoteHeader.vue';
 import MkSubNoteContent from '@/components/MkSubNoteContent.vue';
@@ -59,7 +49,6 @@
 import * as os from '@/os.js';
 import { i18n } from '@/i18n.js';
 import { $i } from '@/account.js';
->>>>>>> f32915b5
 import { userPage } from "@/filters/user";
 import { checkWordMute } from "@/scripts/check-word-mute";
 import { defaultStore } from "@/store";
