--- conflicted
+++ resolved
@@ -124,14 +124,11 @@
 	});
 });
 
-<<<<<<< HEAD
-function show(ev: MouseEvent) {
+function show() {
 	if (inputEl.value && inputEl.value.hasAttribute('disabled')) {
 		return;
 	}
-=======
-function show() {
->>>>>>> 8aea3603
+
 	focused.value = true;
 	opening.value = true;
 
