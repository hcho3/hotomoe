--- conflicted
+++ resolved
@@ -74,24 +74,14 @@
 			<header class="_acrylic">{{ i18n.ts.customEmojis }}</header>
 			<XSection
 				v-for="child in customEmojiFolderRoot.children"
-<<<<<<< HEAD
 				:key="`custom:${child.category}`"
 				:initialShown="false"
 				:emojis="computed(() => customEmojis.filter(e => child.category === '' ? (e.category === 'null' || !e.category) : e.category === child.category).filter(filterAvailable).map(e => `:${e.name}:`))"
-=======
-				:key="`custom:${child.value}`"
-				:initialShown="false"
-				:emojis="computed(() => customEmojis.filter(e => child.value === '' ? (e.category === 'null' || !e.category) : e.category === child.value).filter(filterAvailable).map(e => `:${e.name}:`))"
->>>>>>> b72f9186
         :hasChildSection="child.children.length !== 0"
         :customEmojiTree="child.children"
 				@chosen="chosen"
 			>
-<<<<<<< HEAD
 				{{ child.category || i18n.ts.other }}
-=======
-				{{ child.value || i18n.ts.other }}
->>>>>>> b72f9186
 			</XSection>
 		</div>
 		<div v-once class="group">
@@ -112,9 +102,6 @@
 import { ref, shallowRef, computed, watch, onMounted } from 'vue';
 import * as Misskey from 'misskey-js';
 import XSection from '@/components/MkEmojiPicker.section.vue';
-<<<<<<< HEAD
-import { emojilist, emojiCharByCategory, UnicodeEmojiDef, unicodeEmojiCategories as categories, getEmojiName, CustomEmojiFolderTree } from '@/scripts/emojilist.js';
-=======
 import {
   emojilist,
   emojiCharByCategory,
@@ -123,7 +110,6 @@
   getEmojiName,
   CustomEmojiFolderTree
 } from '@/scripts/emojilist.js';
->>>>>>> b72f9186
 import MkRippleEffect from '@/components/MkRippleEffect.vue';
 import * as os from '@/os.js';
 import { isTouchUsing } from '@/scripts/touch.js';
@@ -168,7 +154,6 @@
 const searchResultUnicode = ref<UnicodeEmojiDef[]>([]);
 const tab = ref<'index' | 'custom' | 'unicode' | 'tags'>('index');
 
-<<<<<<< HEAD
 const customEmojiFolderRoot: CustomEmojiFolderTree = { category: "", children: [] };
 
 function parseAndMergeCategories(input: string, root: CustomEmojiFolderTree): CustomEmojiFolderTree {
@@ -184,19 +169,6 @@
 				category: path,
 				children: [],
 			};
-=======
-const customEmojiFolderRoot: CustomEmojiFolderTree = { value: "", category: "", children: [] };
-
-function parseAndMergeCategories(input: string, root: CustomEmojiFolderTree): CustomEmojiFolderTree {
-	const parts = input.split('/').map(p => p.trim());
-	let currentNode: CustomEmojiFolderTree = root;
-
-	for (const part of parts) {
-		let existingNode = currentNode.children.find((node) => node.value === part);
-
-		if (!existingNode) {
-			const newNode: CustomEmojiFolderTree = { value: part, category: input, children: [] };
->>>>>>> b72f9186
 			currentNode.children.push(newNode);
 			existingNode = newNode;
 		}
@@ -359,14 +331,9 @@
 	searchResultUnicode.value = Array.from(searchUnicode());
 });
 
-<<<<<<< HEAD
-function filterAvailable(emoji: Misskey.entities.CustomEmoji): boolean {
+function filterAvailable(emoji: Misskey.entities.EmojiSimple): boolean {
 	return ((emoji.roleIdsThatCanBeUsedThisEmojiAsReaction === undefined || emoji.roleIdsThatCanBeUsedThisEmojiAsReaction.length === 0) || ($i && $i.roles.some(r => emoji.roleIdsThatCanBeUsedThisEmojiAsReaction.includes(r.id)))) &&
 		((emoji.roleIdsThatCanNotBeUsedThisEmojiAsReaction === undefined || emoji.roleIdsThatCanNotBeUsedThisEmojiAsReaction.length === 0) || ($i && !$i.roles.some(r => emoji.roleIdsThatCanNotBeUsedThisEmojiAsReaction.includes(r.id))));
-=======
-function filterAvailable(emoji: Misskey.entities.EmojiSimple): boolean {
-	return (emoji.roleIdsThatCanBeUsedThisEmojiAsReaction == null || emoji.roleIdsThatCanBeUsedThisEmojiAsReaction.length === 0) || ($i && $i.roles.some(r => emoji.roleIdsThatCanBeUsedThisEmojiAsReaction.includes(r.id)));
->>>>>>> b72f9186
 }
 
 function focus() {
