--- conflicted
+++ resolved
@@ -52,10 +52,7 @@
 			return bundle.id === language || bundle.aliases?.includes(language);
 		});
 		if (bundles.length > 0) {
-<<<<<<< HEAD
-=======
 			if (_DEV_) console.log(`Loading language: ${language}`);
->>>>>>> b36e6b1a
 			await highlighter.loadLanguage(bundles[0].import);
 			codeLang.value = language;
 		} else {
