--- conflicted
+++ resolved
@@ -168,15 +168,11 @@
 		if (event.cancelable) event.preventDefault();
 	}
 
-<<<<<<< HEAD
-	isPullEnd.value = pullDistance.value >= FIRE_THRESHOLD && moveRatio.value > FIRE_THRESHOLD_RATIO;
-=======
 	if (pullDistance.value > SCROLL_STOP) {
 		event.stopPropagation();
 	}
 
-	isPullEnd.value = pullDistance.value >= FIRE_THRESHOLD;
->>>>>>> c0cb76f0
+	isPullEnd.value = pullDistance.value >= FIRE_THRESHOLD && moveRatio.value > FIRE_THRESHOLD_RATIO;
 }
 
 /**
