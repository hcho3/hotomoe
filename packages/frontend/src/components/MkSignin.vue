<!--
SPDX-FileCopyrightText: syuilo and other misskey contributors
SPDX-License-Identifier: AGPL-3.0-only
-->

<template>
<form :class="{ signing, totpLogin }" @submit.prevent="onSubmit">
	<div class="_gaps_m">
		<div v-show="withAvatar" :class="$style.avatar" :style="{ backgroundImage: user ? `url('${ user.avatarUrl }')` : undefined, marginBottom: message ? '1.5em' : undefined }"></div>
		<MkInfo v-if="message">
			{{ message }}
		</MkInfo>
		<div v-if="!totpLogin" class="normal-signin _gaps_m">
			<MkInput v-model="username" :placeholder="i18n.ts.username" type="text" pattern="^[a-zA-Z0-9_]+$" :spellcheck="false" autocomplete="username webauthn" autofocus required data-cy-signin-username @update:modelValue="onUsernameChange">
				<template #prefix>@</template>
				<template #suffix>@{{ host }}</template>
			</MkInput>
			<MkInput v-if="!user || user && !user.usePasswordLessLogin" v-model="password" :placeholder="i18n.ts.password" type="password" autocomplete="current-password webauthn" :withPasswordToggle="true" required data-cy-signin-password>
				<template #prefix><i class="ti ti-lock"></i></template>
				<template #caption><button class="_textButton" type="button" @click="resetPassword">{{ i18n.ts.forgotPassword }}</button></template>
			</MkInput>
			<MkButton type="submit" large primary rounded :disabled="signing" style="margin: 0 auto;">{{ signing ? i18n.ts.loggingIn : i18n.ts.login }}</MkButton>
		</div>
		<div v-if="totpLogin" class="2fa-signin" :class="{ securityKeys: user && user.securityKeys }">
			<div v-if="user && user.securityKeys" class="twofa-group tap-group">
				<p>{{ i18n.ts.useSecurityKey }}</p>
				<MkButton v-if="!queryingKey" @click="queryKey">
					{{ i18n.ts.retry }}
				</MkButton>
			</div>
			<div v-if="user && user.securityKeys" class="or-hr">
				<p class="or-msg">{{ i18n.ts.or }}</p>
			</div>
			<div class="twofa-group totp-group">
				<p style="margin-bottom:0;">{{ i18n.ts['2fa'] }}</p>
				<MkInput v-if="user && user.usePasswordLessLogin" v-model="password" type="password" autocomplete="current-password" :withPasswordToggle="true" required>
					<template #label>{{ i18n.ts.password }}</template>
					<template #prefix><i class="ti ti-lock"></i></template>
				</MkInput>
				<MkInput v-model="token" type="text" pattern="^([0-9]{6}|[A-Z0-9]{32})$" autocomplete="one-time-code" :spellcheck="false" required>
					<template #label>{{ i18n.ts.token }}</template>
					<template #prefix><i class="ti ti-123"></i></template>
				</MkInput>
				<MkButton type="submit" :disabled="signing" large primary rounded style="margin: 0 auto;">{{ signing ? i18n.ts.loggingIn : i18n.ts.login }}</MkButton>
			</div>
		</div>
	</div>
</form>
</template>

<script lang="ts" setup>
import { defineAsyncComponent } from 'vue';
import { toUnicode } from 'punycode/';
<<<<<<< HEAD
import { UserDetailed } from 'misskey-js/built/entities';
import { supported as WebAuthnSupported, get as WebAuthnRequest, parseRequestOptionsFromJSON } from '@github/webauthn-json/browser-ponyfill';
import { showSuspendedDialog } from '@/scripts/show-suspended-dialog';
import MkButton from '@/components/MkButton.vue';
import MkInput from '@/components/MkInput.vue';
import MkInfo from '@/components/MkInfo.vue';
import { host as configHost } from '@/config';
import * as os from '@/os';
import { login } from '@/account';
import { i18n } from '@/i18n';

let signing = $ref(false);
let user = $ref<UserDetailed | null>(null);
=======
import * as Misskey from 'misskey-js';
import { supported as webAuthnSupported, get as webAuthnRequest, parseRequestOptionsFromJSON } from '@github/webauthn-json/browser-ponyfill';
import { showSuspendedDialog } from '@/scripts/show-suspended-dialog.js';
import MkButton from '@/components/MkButton.vue';
import MkInput from '@/components/MkInput.vue';
import MkInfo from '@/components/MkInfo.vue';
import { host as configHost } from '@/config.js';
import * as os from '@/os.js';
import { login } from '@/account.js';
import { i18n } from '@/i18n.js';

let signing = $ref(false);
let user = $ref<Misskey.entities.UserDetailed | null>(null);
>>>>>>> f32915b5
let username = $ref('');
let password = $ref('');
let token = $ref('');
let host = $ref(toUnicode(configHost));
let totpLogin = $ref(false);
let queryingKey = $ref(false);
let credentialRequest = $ref<CredentialRequestOptions | null>(null);
let hCaptchaResponse = $ref(null);
let reCaptchaResponse = $ref(null);

<<<<<<< HEAD
const emit = defineEmits<(ev: 'login', v: any) => void>();
=======
const emit = defineEmits<{
	(ev: 'login', v: any): void;
}>();
>>>>>>> f32915b5

const props = defineProps({
	withAvatar: {
		type: Boolean,
		required: false,
		default: true,
	},
	autoSet: {
		type: Boolean,
		required: false,
		default: false,
	},
	message: {
		type: String,
		required: false,
		default: '',
	},
});

function onUsernameChange(): void {
	os.api('users/show', {
		username: username,
	}).then(userResponse => {
		user = userResponse;
	}, () => {
		user = null;
	});
}

function onLogin(res: any): Promise<void> | void {
	if (props.autoSet) {
		return login(res.i);
	}
}

async function queryKey(): Promise<void> {
	queryingKey = true;
<<<<<<< HEAD
	await WebAuthnRequest(credentialRequest)
=======
	await webAuthnRequest(credentialRequest)
>>>>>>> f32915b5
		.catch(() => {
			queryingKey = false;
			return Promise.reject(null);
		}).then(credential => {
			credentialRequest = null;
			queryingKey = false;
			signing = true;
			return os.api('signin', {
				username,
				password,
				credential: credential.toJSON(),
				'hcaptcha-response': hCaptchaResponse,
				'g-recaptcha-response': reCaptchaResponse,
			});
		}).then(res => {
			emit('login', res);
			return onLogin(res);
		}).catch(err => {
			if (err === null) return;
			os.alert({
				type: 'error',
				text: i18n.ts.signinFailed,
			});
			signing = false;
		});
}

function onSubmit(): void {
	signing = true;
	if (!totpLogin && user && user.twoFactorEnabled) {
<<<<<<< HEAD
		if (WebAuthnSupported() && user.securityKeys) {
=======
		if (webAuthnSupported() && user.securityKeys) {
>>>>>>> f32915b5
			os.api('signin', {
				username,
				password,
				'hcaptcha-response': hCaptchaResponse,
				'g-recaptcha-response': reCaptchaResponse,
			}).then(res => {
				totpLogin = true;
				signing = false;
				credentialRequest = parseRequestOptionsFromJSON({
					publicKey: res,
				});
			})
				.then(() => queryKey())
				.catch(loginFailed);
		} else {
			totpLogin = true;
			signing = false;
		}
	} else {
		os.api('signin', {
			username,
			password,
			'hcaptcha-response': hCaptchaResponse,
			'g-recaptcha-response': reCaptchaResponse,
			token: user?.twoFactorEnabled ? token : undefined,
		}).then(res => {
			emit('login', res);
			onLogin(res);
		}).catch(loginFailed);
	}
}

function loginFailed(err: any): void {
	switch (err.id) {
		case '6cc579cc-885d-43d8-95c2-b8c7fc963280': {
			os.alert({
				type: 'error',
				title: i18n.ts.loginFailed,
				text: i18n.ts.noSuchUser,
			});
			break;
		}
		case '932c904e-9460-45b7-9ce6-7ed33be7eb2c': {
			os.alert({
				type: 'error',
				title: i18n.ts.loginFailed,
				text: i18n.ts.incorrectPassword,
			});
			break;
		}
		case 'e03a5f46-d309-4865-9b69-56282d94e1eb': {
			showSuspendedDialog();
			break;
		}
		case '22d05606-fbcf-421a-a2db-b32610dcfd1b': {
			os.alert({
				type: 'error',
				title: i18n.ts.loginFailed,
				text: i18n.ts.rateLimitExceeded,
			});
			break;
		}
		default: {
			console.error(err);
			os.alert({
				type: 'error',
				title: i18n.ts.loginFailed,
				text: JSON.stringify(err),
			});
		}
	}

	totpLogin = false;
	signing = false;
}

function resetPassword(): void {
	os.popup(defineAsyncComponent(() => import('@/components/MkForgotPassword.vue')), {}, {
	}, 'closed');
}
</script>

<style lang="scss" module>
.avatar {
	margin: 0 auto 0 auto;
	width: 64px;
	height: 64px;
	background: #ddd center;
	background-size: cover;
	border-radius: 100%;
}
</style><|MERGE_RESOLUTION|>--- conflicted
+++ resolved
@@ -51,21 +51,6 @@
 <script lang="ts" setup>
 import { defineAsyncComponent } from 'vue';
 import { toUnicode } from 'punycode/';
-<<<<<<< HEAD
-import { UserDetailed } from 'misskey-js/built/entities';
-import { supported as WebAuthnSupported, get as WebAuthnRequest, parseRequestOptionsFromJSON } from '@github/webauthn-json/browser-ponyfill';
-import { showSuspendedDialog } from '@/scripts/show-suspended-dialog';
-import MkButton from '@/components/MkButton.vue';
-import MkInput from '@/components/MkInput.vue';
-import MkInfo from '@/components/MkInfo.vue';
-import { host as configHost } from '@/config';
-import * as os from '@/os';
-import { login } from '@/account';
-import { i18n } from '@/i18n';
-
-let signing = $ref(false);
-let user = $ref<UserDetailed | null>(null);
-=======
 import * as Misskey from 'misskey-js';
 import { supported as webAuthnSupported, get as webAuthnRequest, parseRequestOptionsFromJSON } from '@github/webauthn-json/browser-ponyfill';
 import { showSuspendedDialog } from '@/scripts/show-suspended-dialog.js';
@@ -79,7 +64,6 @@
 
 let signing = $ref(false);
 let user = $ref<Misskey.entities.UserDetailed | null>(null);
->>>>>>> f32915b5
 let username = $ref('');
 let password = $ref('');
 let token = $ref('');
@@ -90,13 +74,9 @@
 let hCaptchaResponse = $ref(null);
 let reCaptchaResponse = $ref(null);
 
-<<<<<<< HEAD
-const emit = defineEmits<(ev: 'login', v: any) => void>();
-=======
 const emit = defineEmits<{
 	(ev: 'login', v: any): void;
 }>();
->>>>>>> f32915b5
 
 const props = defineProps({
 	withAvatar: {
@@ -134,11 +114,7 @@
 
 async function queryKey(): Promise<void> {
 	queryingKey = true;
-<<<<<<< HEAD
-	await WebAuthnRequest(credentialRequest)
-=======
 	await webAuthnRequest(credentialRequest)
->>>>>>> f32915b5
 		.catch(() => {
 			queryingKey = false;
 			return Promise.reject(null);
@@ -169,11 +145,7 @@
 function onSubmit(): void {
 	signing = true;
 	if (!totpLogin && user && user.twoFactorEnabled) {
-<<<<<<< HEAD
-		if (WebAuthnSupported() && user.securityKeys) {
-=======
 		if (webAuthnSupported() && user.securityKeys) {
->>>>>>> f32915b5
 			os.api('signin', {
 				username,
 				password,
