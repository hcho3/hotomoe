<!--
SPDX-FileCopyrightText: syuilo and misskey-project
SPDX-License-Identifier: AGPL-3.0-only
-->

<template>
<MkModal ref="modal" :preferType="'dialog'" :zPriority="'high'" @click="done(true)" @closed="emit('closed')">
	<div :class="$style.root">
		<div v-if="icon" :class="$style.icon">
			<i :class="icon"></i>
		</div>
		<div
			v-else-if="!input && !select"
			:class="[$style.icon, {
				[$style.type_success]: type === 'success',
				[$style.type_error]: type === 'error',
				[$style.type_warning]: type === 'warning',
				[$style.type_info]: type === 'info',
			}]"
		>
			<i v-if="type === 'success'" :class="$style.iconInner" class="ti ti-check"></i>
			<i v-else-if="type === 'error'" :class="$style.iconInner" class="ti ti-circle-x"></i>
			<i v-else-if="type === 'warning'" :class="$style.iconInner" class="ti ti-alert-triangle"></i>
			<i v-else-if="type === 'info'" :class="$style.iconInner" class="ti ti-info-circle"></i>
			<i v-else-if="type === 'question'" :class="$style.iconInner" class="ti ti-help-circle"></i>
			<MkLoading v-else-if="type === 'waiting'" :class="$style.iconInner" :em="true"/>
		</div>
		<header v-if="title" :class="$style.title"><Mfm :text="title"/></header>
		<div v-if="text" :class="$style.text"><Mfm :text="text"/></div>
		<template v-if="input">
			<MkInput v-if="input.type !== 'textarea'" v-model="inputValue" autofocus :type="input.type || 'text'" :placeholder="input.placeholder || undefined" :autocomplete="input.autocomplete" @keydown="onInputKeydown">
				<template v-if="input.type === 'password'" #prefix><i class="ti ti-lock"></i></template>
				<template #caption>
					<span v-if="okButtonDisabledReason === 'charactersExceeded'" v-text="i18n.tsx._dialog.charactersExceeded({ current: (inputValue as string)?.length ?? 0, max: input.maxLength ?? 'NaN' })"/>
					<span v-else-if="okButtonDisabledReason === 'charactersBelow'" v-text="i18n.tsx._dialog.charactersBelow({ current: (inputValue as string)?.length ?? 0, min: input.minLength ?? 'NaN' })"/>
				</template>
			</MkInput>
			<MkTextarea v-if="input.type === 'textarea'" v-model="inputValue" :placeholder="input.placeholder || undefined" :autocomplete="input.autocomplete">
				<template #label>{{ input.placeholder }}</template>
				<template #caption>
					<span v-if="okButtonDisabledReason === 'charactersExceeded'" v-text="i18n.tsx._dialog.charactersExceeded({ current: (inputValue as string)?.length ?? 0, max: input.maxLength ?? 'NaN' })"/>
					<span v-else-if="okButtonDisabledReason === 'charactersBelow'" v-text="i18n.tsx._dialog.charactersBelow({ current: (inputValue as string)?.length ?? 0, min: input.minLength ?? 'NaN' })"/>
				</template>
			</MkTextarea>
		</template>
		<MkSelect v-if="select" v-model="selectedValue" autofocus>
			<template v-if="select.items">
				<option v-for="item in select.items" :value="item.value">{{ item.text }}</option>
			</template>
		</MkSelect>
		<div v-if="(showOkButton || showCancelButton) && !actions" :class="$style.buttons">
			<MkButton v-if="showOkButton" data-cy-modal-dialog-ok inline primary rounded :autofocus="!input && !select" :disabled="okButtonDisabledReason" @click="ok">{{ okText ?? ((showCancelButton || input || select) ? i18n.ts.ok : i18n.ts.gotIt) }}</MkButton>
			<MkButton v-if="showCancelButton || input || select" data-cy-modal-dialog-cancel inline rounded @click="cancel">{{ cancelText ?? i18n.ts.cancel }}</MkButton>
		</div>
		<div v-if="actions" :class="$style.buttons">
			<MkButton v-for="action in actions" :key="action.text" inline rounded :primary="action.primary" :danger="action.danger" @click="() => { action.callback(); modal?.close(); }">{{ action.text }}</MkButton>
		</div>
	</div>
</MkModal>
</template>

<script lang="ts" setup>
import { onBeforeUnmount, onMounted, ref, shallowRef, computed } from 'vue';
import MkModal from '@/components/MkModal.vue';
import MkButton from '@/components/MkButton.vue';
import MkInput from '@/components/MkInput.vue';
import MkSelect from '@/components/MkSelect.vue';
import MkTextarea from '@/components/MkTextarea.vue';
import { i18n } from '@/i18n.js';

type Input = {
<<<<<<< HEAD
	type: 'text' | 'number' | 'password' | 'email' | 'url' | 'date' | 'time' | 'search' | 'datetime-local' | 'textarea';
=======
	type?: 'text' | 'number' | 'password' | 'email' | 'url' | 'date' | 'time' | 'search' | 'datetime-local';
>>>>>>> fe5efd92
	placeholder?: string | null;
	autocomplete?: string;
	default: string | number | null;
	minLength?: number;
	maxLength?: number;
};

type Select = {
	items: {
		value: any;
		text: string;
	}[];
	default: string | null;
};

type Result = string | number | true | null;

const props = withDefaults(defineProps<{
	type?: 'success' | 'error' | 'warning' | 'info' | 'question' | 'waiting';
	title?: string;
	text?: string;
	input?: Input;
	select?: Select;
	icon?: string;
	actions?: {
		text: string;
		primary?: boolean,
		danger?: boolean,
		callback: (...args: any[]) => void;
	}[];
	showOkButton?: boolean;
	showCancelButton?: boolean;
	cancelableByBgClick?: boolean;
	okText?: string;
	cancelText?: string;
}>(), {
	type: 'info',
	showOkButton: true,
	showCancelButton: false,
	cancelableByBgClick: true,
});

const emit = defineEmits<{
	(ev: 'done', v: { canceled: true } | { canceled: false, result: Result }): void;
	(ev: 'closed'): void;
}>();

const modal = shallowRef<InstanceType<typeof MkModal>>();

const inputValue = ref<string | number | null>(props.input?.default ?? null);
const selectedValue = ref(props.select?.default ?? null);

const okButtonDisabledReason = computed<null | 'charactersExceeded' | 'charactersBelow'>(() => {
	if (props.input) {
		if (props.input.minLength) {
			if (inputValue.value == null || (inputValue.value as string).length < props.input.minLength) {
				return 'charactersBelow';
			}
		}
		if (props.input.maxLength) {
			if (inputValue.value && (inputValue.value as string).length > props.input.maxLength) {
				return 'charactersExceeded';
			}
		}
	}

	return null;
});

// overload function を使いたいので lint エラーを無視する
function done(canceled: true): void;
function done(canceled: false, result: Result): void; // eslint-disable-line no-redeclare
function done(canceled: boolean, result?: Result): void { // eslint-disable-line no-redeclare
	emit('done', { canceled, result } as { canceled: true } | { canceled: false, result: Result });
	modal.value?.close();
}

async function ok() {
	if (!props.showOkButton) return;

	const result =
		props.input ? inputValue.value :
		props.select ? selectedValue.value :
		true;
	done(false, result);
}

function cancel() {
	done(true);
}

/*
function onBgClick() {
	if (props.cancelableByBgClick) cancel();
}
*/
function onKeydown(evt: KeyboardEvent) {
	if (evt.key === 'Escape') cancel();
}

function onInputKeydown(evt: KeyboardEvent) {
	if (evt.key === 'Enter') {
		evt.preventDefault();
		evt.stopPropagation();
		ok();
	}
}

onMounted(() => {
	document.addEventListener('keydown', onKeydown);
});

onBeforeUnmount(() => {
	document.removeEventListener('keydown', onKeydown);
});
</script>

<style lang="scss" module>
.root {
	position: relative;
	margin: auto;
	padding: 32px;
	min-width: 320px;
	max-width: 480px;
	box-sizing: border-box;
	text-align: center;
	background: var(--panel);
	border-radius: 16px;
}

.icon {
	font-size: 24px;

	& + .title {
		margin-top: 8px;
	}
}

.iconInner {
	display: block;
	margin: 0 auto;
}

.type_info {
	color: #55c4dd;
}

.type_success {
	color: var(--success);
}

.type_error {
	color: var(--error);
}

.type_warning {
	color: var(--warn);
}

.title {
	margin: 0 0 8px 0;
	font-weight: bold;
	font-size: 1.1em;

	& + .text {
		margin-top: 8px;
	}
}

.text {
	margin: 16px 0 0 0;
}

.buttons {
	margin-top: 16px;
	display: flex;
	gap: 8px;
	flex-wrap: wrap;
	justify-content: center;
}
</style><|MERGE_RESOLUTION|>--- conflicted
+++ resolved
@@ -69,11 +69,7 @@
 import { i18n } from '@/i18n.js';
 
 type Input = {
-<<<<<<< HEAD
-	type: 'text' | 'number' | 'password' | 'email' | 'url' | 'date' | 'time' | 'search' | 'datetime-local' | 'textarea';
-=======
-	type?: 'text' | 'number' | 'password' | 'email' | 'url' | 'date' | 'time' | 'search' | 'datetime-local';
->>>>>>> fe5efd92
+	type?: 'text' | 'number' | 'password' | 'email' | 'url' | 'date' | 'time' | 'search' | 'datetime-local' | 'textarea';
 	placeholder?: string | null;
 	autocomplete?: string;
 	default: string | number | null;
@@ -93,8 +89,8 @@
 
 const props = withDefaults(defineProps<{
 	type?: 'success' | 'error' | 'warning' | 'info' | 'question' | 'waiting';
-	title?: string;
-	text?: string;
+	title?: string | null;
+	text?: string | null;
 	input?: Input;
 	select?: Select;
 	icon?: string;
@@ -111,9 +107,17 @@
 	cancelText?: string;
 }>(), {
 	type: 'info',
+	title: undefined,
+	text: undefined,
+	input: undefined,
+	select: undefined,
+	icon: undefined,
+	actions: undefined,
 	showOkButton: true,
 	showCancelButton: false,
 	cancelableByBgClick: true,
+	okText: undefined,
+	cancelText: undefined,
 });
 
 const emit = defineEmits<{
