<!--
SPDX-FileCopyrightText: syuilo and other misskey contributors
SPDX-License-Identifier: AGPL-3.0-only
-->

<template>
<MkModal ref="modal" :preferType="'dialog'" :zPriority="'high'" @click="done(true)" @closed="emit('closed')">
	<div :class="$style.root">
		<div v-if="icon" :class="$style.icon">
			<i :class="icon"></i>
		</div>
		<div
			v-else-if="!input && !select"
			:class="[$style.icon, {
				[$style.type_success]: type === 'success',
				[$style.type_error]: type === 'error',
				[$style.type_warning]: type === 'warning',
				[$style.type_info]: type === 'info',
			}]"
		>
			<i v-if="type === 'success'" :class="$style.iconInner" class="ti ti-check"></i>
			<i v-else-if="type === 'error'" :class="$style.iconInner" class="ti ti-circle-x"></i>
			<i v-else-if="type === 'warning'" :class="$style.iconInner" class="ti ti-alert-triangle"></i>
			<i v-else-if="type === 'info'" :class="$style.iconInner" class="ti ti-info-circle"></i>
			<i v-else-if="type === 'question'" :class="$style.iconInner" class="ti ti-help-circle"></i>
			<MkLoading v-else-if="type === 'waiting'" :class="$style.iconInner" :em="true"/>
		</div>
		<header v-if="title" :class="$style.title"><Mfm :text="title"/></header>
		<div v-if="text" :class="$style.text"><Mfm :text="text"/></div>
		<template v-if="input">
			<MkInput v-if="input.type != 'textarea'" v-model="inputValue" autofocus :type="input.type || 'text'" :placeholder="input.placeholder || undefined" :autocomplete="input.autocomplete" @keydown="onInputKeydown">
				<template v-if="input.type === 'password'" #prefix><i class="ti ti-lock"></i></template>
				<template #caption>
					<span v-if="okButtonDisabled && disabledReason === 'charactersExceeded'" v-text="i18n.t('_dialog.charactersExceeded', { current: (inputValue as string).length, max: input.maxLength ?? 'NaN' })"/>
					<span v-else-if="okButtonDisabled && disabledReason === 'charactersBelow'" v-text="i18n.t('_dialog.charactersBelow', { current: (inputValue as string).length, min: input.minLength ?? 'NaN' })"/>
				</template>
			</MkInput>
			<MkTextarea v-if="input.type === 'textarea'" v-model="inputValue" :placeholder="input.placeholder || undefined" :autocomplete="input.autocomplete">
				<template #label>{{ input.placeholder }}</template>
				<template #caption>
					<span v-if="okButtonDisabled && disabledReason === 'charactersExceeded'" v-text="i18n.t('_dialog.charactersExceeded', { current: (inputValue as string).length, max: input.maxLength ?? 'NaN' })"/>
					<span v-else-if="okButtonDisabled && disabledReason === 'charactersBelow'" v-text="i18n.t('_dialog.charactersBelow', { current: (inputValue as string).length, min: input.minLength ?? 'NaN' })"/>
				</template>
			</MkTextarea>
		</template>
		<MkSelect v-if="select" v-model="selectedValue" autofocus>
			<template v-if="select.items">
				<option v-for="item in select.items" :value="item.value">{{ item.text }}</option>
			</template>
			<template v-else>
				<optgroup v-for="groupedItem in select.groupedItems" :label="groupedItem.label">
					<option v-for="item in groupedItem.items" :value="item.value">{{ item.text }}</option>
				</optgroup>
			</template>
		</MkSelect>
		<div v-if="(showOkButton || showCancelButton) && !actions" :class="$style.buttons">
			<MkButton v-if="showOkButton" data-cy-modal-dialog-ok inline primary rounded :autofocus="!input && !select" :disabled="okButtonDisabled" @click="ok">{{ okText ?? ((showCancelButton || input || select) ? i18n.ts.ok : i18n.ts.gotIt) }}</MkButton>
			<MkButton v-if="showCancelButton || input || select" data-cy-modal-dialog-cancel inline rounded @click="cancel">{{ cancelText ?? i18n.ts.cancel }}</MkButton>
		</div>
		<div v-if="actions" :class="$style.buttons">
			<MkButton v-for="action in actions" :key="action.text" inline rounded :primary="action.primary" :danger="action.danger" @click="() => { action.callback(); modal?.close(); }">{{ action.text }}</MkButton>
		</div>
	</div>
</MkModal>
</template>

<script lang="ts" setup>
import { onBeforeUnmount, onMounted, ref, shallowRef } from 'vue';
import MkModal from '@/components/MkModal.vue';
import MkButton from '@/components/MkButton.vue';
import MkInput from '@/components/MkInput.vue';
import MkSelect from '@/components/MkSelect.vue';
<<<<<<< HEAD
import { i18n } from '@/i18n.js';
=======
import MkTextarea from '@/components/MkTextarea.vue';
import { i18n } from '@/i18n';
>>>>>>> 6ae8e47d

type Input = {
	type: 'text' | 'number' | 'password' | 'email' | 'url' | 'date' | 'time' | 'search' | 'datetime-local' | 'textarea';
	placeholder?: string | null;
	autocomplete?: string;
	default: string | number | null;
	minLength?: number;
	maxLength?: number;
};

type Select = {
	items: {
		value: string;
		text: string;
	}[];
	groupedItems: {
		label: string;
		items: {
			value: string;
			text: string;
		}[];
	}[];
	default: string | null;
};

const props = withDefaults(defineProps<{
	type?: 'success' | 'error' | 'warning' | 'info' | 'question' | 'waiting';
	title: string;
	text?: string;
	input?: Input;
	select?: Select;
	icon?: string;
	actions?: {
		text: string;
		primary?: boolean,
		danger?: boolean,
		callback: (...args: any[]) => void;
	}[];
	showOkButton?: boolean;
	showCancelButton?: boolean;
	cancelableByBgClick?: boolean;
	okText?: string;
	cancelText?: string;
}>(), {
	type: 'info',
	showOkButton: true,
	showCancelButton: false,
	cancelableByBgClick: true,
});

const emit = defineEmits<{
	(ev: 'done', v: { canceled: boolean; result: any }): void;
	(ev: 'closed'): void;
}>();

const modal = shallowRef<InstanceType<typeof MkModal>>();

const inputValue = ref<string | number | null>(props.input?.default ?? null);
const selectedValue = ref(props.select?.default ?? null);

let disabledReason = $ref<null | 'charactersExceeded' | 'charactersBelow'>(null);
const okButtonDisabled = $computed<boolean>(() => {
	if (props.input) {
		if (props.input.minLength) {
			if ((inputValue.value || inputValue.value === '') && (inputValue.value as string).length < props.input.minLength) {
				disabledReason = 'charactersBelow';
				return true;
			}
		}
		if (props.input.maxLength) {
			if (inputValue.value && (inputValue.value as string).length > props.input.maxLength) {
				disabledReason = 'charactersExceeded';
				return true;
			}
		}
	}

	return false;
});

function done(canceled: boolean, result?) {
	emit('done', { canceled, result });
	modal.value?.close();
}

async function ok() {
	if (!props.showOkButton) return;

	const result =
		props.input ? inputValue.value :
		props.select ? selectedValue.value :
		true;
	done(false, result);
}

function cancel() {
	done(true);
}
/*
function onBgClick() {
	if (props.cancelableByBgClick) cancel();
}
*/
function onKeydown(evt: KeyboardEvent) {
	if (evt.key === 'Escape') cancel();
}

function onInputKeydown(evt: KeyboardEvent) {
	if (evt.key === 'Enter') {
		evt.preventDefault();
		evt.stopPropagation();
		ok();
	}
}

onMounted(() => {
	document.addEventListener('keydown', onKeydown);
});

onBeforeUnmount(() => {
	document.removeEventListener('keydown', onKeydown);
});
</script>

<style lang="scss" module>
.root {
	position: relative;
	margin: auto;
	padding: 32px;
	min-width: 320px;
	max-width: 480px;
	box-sizing: border-box;
	text-align: center;
	background: var(--panel);
	border-radius: 16px;
}

.icon {
	font-size: 24px;

	& + .title {
		margin-top: 8px;
	}
}

.iconInner {
	display: block;
	margin: 0 auto;
}

.type_info {
	color: #55c4dd;
}

.type_success {
	color: var(--success);
}

.type_error {
	color: var(--error);
}

.type_warning {
	color: var(--warn);
}

.title {
	margin: 0 0 8px 0;
	font-weight: bold;
	font-size: 1.1em;

	& + .text {
		margin-top: 8px;
	}
}

.text {
	margin: 16px 0 0 0;
}

.buttons {
	margin-top: 16px;
	display: flex;
	gap: 8px;
	flex-wrap: wrap;
	justify-content: center;
}
</style><|MERGE_RESOLUTION|>--- conflicted
+++ resolved
@@ -70,12 +70,8 @@
 import MkButton from '@/components/MkButton.vue';
 import MkInput from '@/components/MkInput.vue';
 import MkSelect from '@/components/MkSelect.vue';
-<<<<<<< HEAD
+import MkTextarea from '@/components/MkTextarea.vue';
 import { i18n } from '@/i18n.js';
-=======
-import MkTextarea from '@/components/MkTextarea.vue';
-import { i18n } from '@/i18n';
->>>>>>> 6ae8e47d
 
 type Input = {
 	type: 'text' | 'number' | 'password' | 'email' | 'url' | 'date' | 'time' | 'search' | 'datetime-local' | 'textarea';
