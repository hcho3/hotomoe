<!--
SPDX-FileCopyrightText: syuilo and misskey-project
SPDX-License-Identifier: AGPL-3.0-only
-->

<template>
<component
<<<<<<< HEAD
	:is="self ? 'MkA' : 'a'"
	ref="el"
	style="word-break: break-all;"
	class="_link"
	:[attr]="self ? url.substring(local.length) : url"
	:rel="rel ?? 'nofollow noopener'"
	:target="target"
	:behavior="props.behavior"
=======
	:is="self ? 'MkA' : 'a'" ref="el" style="word-break: break-all;" class="_link" :[attr]="self ? url.substring(local.length) : url" :rel="rel ?? 'nofollow noopener'" :target="target"
	:behavior="props.navigationBehavior"
>>>>>>> f5d57c02
	:title="url"
	@click="(ev: MouseEvent) => warningExternalWebsite(ev, url)"
>
	<slot></slot>
	<i v-if="target === '_blank'" class="ti ti-external-link" :class="$style.icon"></i>
</component>
</template>

<script lang="ts" setup>
import { defineAsyncComponent, ref } from 'vue';
import { url as local } from '@/config.js';
import { useTooltip } from '@/scripts/use-tooltip.js';
import { warningExternalWebsite } from '@/scripts/warning-external-website.js';
import * as os from '@/os.js';
import { isEnabledUrlPreview } from '@/instance.js';
import { MkABehavior } from '@/components/global/MkA.vue';

const props = withDefaults(defineProps<{
	url: string;
	rel?: null | string;
	navigationBehavior?: MkABehavior;
}>(), {
});

const self = props.url.startsWith(local);
const attr = self ? 'to' : 'href';
const target = self ? null : '_blank';

const el = ref<HTMLElement | { $el: HTMLElement }>();

if (isEnabledUrlPreview.value) {
	useTooltip(el, (showing) => {
		os.popup(defineAsyncComponent(() => import('@/components/MkUrlPreviewPopup.vue')), {
			showing,
			url: props.url,
			source: el.value instanceof HTMLElement ? el.value : el.value?.$el,
		}, {}, 'closed');
	});
}
</script>

<style lang="scss" module>
.icon {
	padding-left: 2px;
	font-size: .9em;
}
</style><|MERGE_RESOLUTION|>--- conflicted
+++ resolved
@@ -5,7 +5,6 @@
 
 <template>
 <component
-<<<<<<< HEAD
 	:is="self ? 'MkA' : 'a'"
 	ref="el"
 	style="word-break: break-all;"
@@ -13,11 +12,7 @@
 	:[attr]="self ? url.substring(local.length) : url"
 	:rel="rel ?? 'nofollow noopener'"
 	:target="target"
-	:behavior="props.behavior"
-=======
-	:is="self ? 'MkA' : 'a'" ref="el" style="word-break: break-all;" class="_link" :[attr]="self ? url.substring(local.length) : url" :rel="rel ?? 'nofollow noopener'" :target="target"
 	:behavior="props.navigationBehavior"
->>>>>>> f5d57c02
 	:title="url"
 	@click="(ev: MouseEvent) => warningExternalWebsite(ev, url)"
 >
