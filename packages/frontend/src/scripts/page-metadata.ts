/*
 * SPDX-FileCopyrightText: syuilo and other misskey contributors
 * SPDX-License-Identifier: AGPL-3.0-only
 */

<<<<<<< HEAD
import * as misskey from 'misskey-js';
=======
import * as Misskey from 'misskey-js';
>>>>>>> f32915b5
import { ComputedRef, inject, isRef, onActivated, onMounted, provide, ref, Ref } from 'vue';

export const setPageMetadata = Symbol('setPageMetadata');
export const pageMetadataProvider = Symbol('pageMetadataProvider');

export type PageMetadata = {
	title: string;
	subtitle?: string;
	icon?: string | null;
	avatar?: Misskey.entities.User | null;
	userName?: Misskey.entities.User | null;
};

export function definePageMetadata(metadata: PageMetadata | null | Ref<PageMetadata | null> | ComputedRef<PageMetadata | null>): void {
	const _metadata = isRef(metadata) ? metadata : ref(metadata);

	provide(pageMetadataProvider, _metadata);

	const set = inject(setPageMetadata) as any;
	if (set) {
		set(_metadata);

		onMounted(() => {
			set(_metadata);
		});

		onActivated(() => {
			set(_metadata);
		});
	}
}

export function provideMetadataReceiver(callback: (info: ComputedRef<PageMetadata>) => void): void {
	provide(setPageMetadata, callback);
}

export function injectPageMetadata(): PageMetadata | undefined {
	return inject(pageMetadataProvider);
}<|MERGE_RESOLUTION|>--- conflicted
+++ resolved
@@ -3,11 +3,7 @@
  * SPDX-License-Identifier: AGPL-3.0-only
  */
 
-<<<<<<< HEAD
-import * as misskey from 'misskey-js';
-=======
 import * as Misskey from 'misskey-js';
->>>>>>> f32915b5
 import { ComputedRef, inject, isRef, onActivated, onMounted, provide, ref, Ref } from 'vue';
 
 export const setPageMetadata = Symbol('setPageMetadata');
