/*
 * SPDX-FileCopyrightText: syuilo and misskey-project
 * SPDX-License-Identifier: AGPL-3.0-only
 */

export const unicodeEmojiCategories = ['face', 'people', 'animals_and_nature', 'food_and_drink', 'activity', 'travel_and_places', 'objects', 'symbols', 'flags'] as const;

export type UnicodeEmojiDef = {
	name: string;
	char: string;
	category: typeof unicodeEmojiCategories[number];
}

// initial converted from https://github.com/muan/emojilib/commit/242fe68be86ed6536843b83f7e32f376468b38fb
import _emojilist from '../emojilist.json';

export const emojilist: UnicodeEmojiDef[] = _emojilist.map(x => ({
	name: x[1] as string,
	char: x[0] as string,
	category: unicodeEmojiCategories[x[2]],
}));

const _indexByChar = new Map<string, number>();
const _charGroupByCategory = new Map<string, string[]>();
for (let i = 0; i < emojilist.length; i++) {
	const emo = emojilist[i];
	_indexByChar.set(emo.char, i);

	if (_charGroupByCategory.has(emo.category)) {
		_charGroupByCategory.get(emo.category)?.push(emo.char);
	} else {
		_charGroupByCategory.set(emo.category, [emo.char]);
	}
}

export const emojiCharByCategory = _charGroupByCategory;

<<<<<<< HEAD
export function getEmojiName(char: string): string | null {
=======
export function getUnicodeEmoji(char: string): UnicodeEmojiDef | string {
	// Colorize it because emojilist.json assumes that
	return unicodeEmojisMap.get(colorizeEmoji(char))
		// カラースタイル絵文字がjsonに無い場合はテキストスタイル絵文字にフォールバックする
		?? unicodeEmojisMap.get(char)
		// それでも見つからない場合はそのまま返す（絵文字情報がjsonに無い場合、このフォールバックが無いとレンダリングに失敗する）
		?? char;
}

export function getEmojiName(char: string): string {
>>>>>>> 83a5bc0e
	// Colorize it because emojilist.json assumes that
	const idx = _indexByChar.get(colorizeEmoji(char)) ?? _indexByChar.get(char);
	if (idx === undefined) {
		// 絵文字情報がjsonに無い場合は名前の取得が出来ないのでそのまま返すしか無い
		return char;
	} else {
		return emojilist[idx].name;
	}
}

/**
 * テキストスタイル絵文字（U+260Eなどの1文字で表現される絵文字）をカラースタイル絵文字に変換します（VS16:U+FE0Fを付与）。
 */
export function colorizeEmoji(char: string) {
	return char.length === 1 ? `${char}\uFE0F` : char;
}

export interface CustomEmojiFolderTree {
	category: string;
	children: CustomEmojiFolderTree[];
}<|MERGE_RESOLUTION|>--- conflicted
+++ resolved
@@ -35,20 +35,7 @@
 
 export const emojiCharByCategory = _charGroupByCategory;
 
-<<<<<<< HEAD
-export function getEmojiName(char: string): string | null {
-=======
-export function getUnicodeEmoji(char: string): UnicodeEmojiDef | string {
-	// Colorize it because emojilist.json assumes that
-	return unicodeEmojisMap.get(colorizeEmoji(char))
-		// カラースタイル絵文字がjsonに無い場合はテキストスタイル絵文字にフォールバックする
-		?? unicodeEmojisMap.get(char)
-		// それでも見つからない場合はそのまま返す（絵文字情報がjsonに無い場合、このフォールバックが無いとレンダリングに失敗する）
-		?? char;
-}
-
 export function getEmojiName(char: string): string {
->>>>>>> 83a5bc0e
 	// Colorize it because emojilist.json assumes that
 	const idx = _indexByChar.get(colorizeEmoji(char)) ?? _indexByChar.get(char);
 	if (idx === undefined) {
