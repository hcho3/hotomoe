/*
 * SPDX-FileCopyrightText: syuilo and other misskey contributors
 * SPDX-License-Identifier: AGPL-3.0-only
 */

<<<<<<< HEAD
import * as os from '@/os';
import { $i } from '@/account';
=======
import * as os from '@/os.js';
import { $i } from '@/account.js';
>>>>>>> f32915b5

export const ACHIEVEMENT_TYPES = [
	'notes1',
	'notes10',
	'notes100',
	'notes500',
	'notes1000',
	'notes5000',
	'notes10000',
	'notes20000',
	'notes30000',
	'notes40000',
	'notes50000',
	'notes60000',
	'notes70000',
	'notes80000',
	'notes90000',
	'notes100000',
	'login3',
	'login7',
	'login15',
	'login30',
	'login60',
	'login100',
	'login200',
	'login300',
	'login400',
	'login500',
	'login600',
	'login700',
	'login800',
	'login900',
	'login1000',
	'passedSinceAccountCreated1',
	'passedSinceAccountCreated2',
	'passedSinceAccountCreated3',
	'loggedInOnBirthday',
	'loggedInOnNewYearsDay',
	'noteClipped1',
	'noteFavorited1',
	'myNoteFavorited1',
	'profileFilled',
	'markedAsCat',
	'following1',
	'following10',
	'following50',
	'following100',
	'following300',
	'followers1',
	'followers10',
	'followers50',
	'followers100',
	'followers300',
	'followers500',
	'followers1000',
	'collectAchievements30',
	'viewAchievements3min',
	'iLoveMisskey',
	'foundTreasure',
	'client30min',
	'client60min',
	'noteDeletedWithin1min',
	'postedAtLateNight',
	'postedAt0min0sec',
	'selfQuote',
	'htl20npm',
	'viewInstanceChart',
	'outputHelloWorldOnScratchpad',
	'open3windows',
	'driveFolderCircularReference',
	'reactWithoutRead',
	'clickedClickHere',
	'justPlainLucky',
	'setNameToSyuilo',
	'cookieClicked',
	'brainDiver',
	'smashTestNotificationButton',
] as const;

export const ACHIEVEMENT_BADGES = {
	'notes1': {
		img: '/fluent-emoji/1f4dd.png',
		bg: 'linear-gradient(0deg, rgb(59 187 116), rgb(199 211 102))',
		frame: 'bronze',
	},
	'notes10': {
		img: '/fluent-emoji/1f4d1.png',
		bg: null,
		frame: 'bronze',
	},
	'notes100': {
		img: '/fluent-emoji/1f4d2.png',
		bg: 'linear-gradient(0deg, rgb(59 187 116), rgb(199 211 102))',
		frame: 'bronze',
	},
	'notes500': {
		img: '/fluent-emoji/1f4da.png',
		bg: null,
		frame: 'bronze',
	},
	'notes1000': {
		img: '/fluent-emoji/1f5c3.png',
		bg: 'linear-gradient(0deg, rgb(59 187 116), rgb(199 211 102))',
		frame: 'bronze',
	},
	'notes5000': {
		img: '/fluent-emoji/1f304.png',
		bg: 'linear-gradient(0deg, rgb(59 187 116), rgb(199 211 102))',
		frame: 'bronze',
	},
	'notes10000': {
		img: '/fluent-emoji/1f3d9.png',
		bg: 'linear-gradient(0deg, rgb(220 223 225), rgb(172 192 207))',
		frame: 'silver',
	},
	'notes20000': {
		img: '/fluent-emoji/1f307.png',
		bg: 'linear-gradient(0deg, rgb(220 223 225), rgb(172 192 207))',
		frame: 'silver',
	},
	'notes30000': {
		img: '/fluent-emoji/1f306.png',
		bg: 'linear-gradient(0deg, rgb(144 224 255), rgb(255 168 252))',
		frame: 'silver',
	},
	'notes40000': {
		img: '/fluent-emoji/1f303.png',
		bg: 'linear-gradient(0deg, rgb(197 69 192), rgb(2 112 155))',
		frame: 'silver',
	},
	'notes50000': {
		img: '/fluent-emoji/1fa90.png',
		bg: 'linear-gradient(0deg, rgb(144 224 255), rgb(255 168 252))',
		frame: 'gold',
	},
	'notes60000': {
		img: '/fluent-emoji/2604.png',
		bg: 'linear-gradient(0deg, rgb(197 69 192), rgb(2 112 155))',
		frame: 'gold',
	},
	'notes70000': {
		img: '/fluent-emoji/1f30c.png',
		bg: 'linear-gradient(0deg, rgb(144 224 255), rgb(255 168 252))',
		frame: 'gold',
	},
	'notes80000': {
		img: '/fluent-emoji/1f30c.png',
		bg: 'linear-gradient(0deg, rgb(197 69 192), rgb(2 112 155))',
		frame: 'gold',
	},
	'notes90000': {
		img: '/fluent-emoji/1f30c.png',
		bg: 'linear-gradient(0deg, rgb(255 232 119), rgb(255 140 41))',
		frame: 'gold',
	},
	'notes100000': {
		img: '/fluent-emoji/267e.png',
		bg: 'linear-gradient(0deg, rgb(255 232 119), rgb(255 140 41))',
		frame: 'platinum',
	},
	'login3': {
		img: '/fluent-emoji/1f331.png',
		bg: null,
		frame: 'bronze',
	},
	'login7': {
		img: '/fluent-emoji/1f331.png',
		bg: 'linear-gradient(0deg, rgb(59 187 116), rgb(199 211 102))',
		frame: 'bronze',
	},
	'login15': {
		img: '/fluent-emoji/1f331.png',
		bg: 'linear-gradient(0deg, rgb(144, 224, 255), rgb(255, 168, 252))',
		frame: 'bronze',
	},
	'login30': {
		img: '/fluent-emoji/1fab4.png',
		bg: null,
		frame: 'bronze',
	},
	'login60': {
		img: '/fluent-emoji/1fab4.png',
		bg: 'linear-gradient(0deg, rgb(59 187 116), rgb(199 211 102))',
		frame: 'bronze',
	},
	'login100': {
		img: '/fluent-emoji/1fab4.png',
		bg: 'linear-gradient(0deg, rgb(144, 224, 255), rgb(255, 168, 252))',
		frame: 'silver',
	},
	'login200': {
		img: '/fluent-emoji/1f333.png',
		bg: null,
		frame: 'silver',
	},
	'login300': {
		img: '/fluent-emoji/1f333.png',
		bg: 'linear-gradient(0deg, rgb(59 187 116), rgb(199 211 102))',
		frame: 'silver',
	},
	'login400': {
		img: '/fluent-emoji/1f333.png',
		bg: 'linear-gradient(0deg, rgb(144, 224, 255), rgb(255, 168, 252))',
		frame: 'silver',
	},
	'login500': {
		img: '/fluent-emoji/1f304.png',
		bg: null,
		frame: 'silver',
	},
	'login600': {
		img: '/fluent-emoji/1f304.png',
		bg: 'linear-gradient(0deg, rgb(59 187 116), rgb(199 211 102))',
		frame: 'gold',
	},
	'login700': {
		img: '/fluent-emoji/1f304.png',
		bg: 'linear-gradient(0deg, rgb(144, 224, 255), rgb(255, 168, 252))',
		frame: 'gold',
	},
	'login800': {
		img: '/fluent-emoji/1f307.png',
		bg: null,
		frame: 'gold',
	},
	'login900': {
		img: '/fluent-emoji/1f307.png',
		bg: 'linear-gradient(0deg, rgb(59 187 116), rgb(199 211 102))',
		frame: 'gold',
	},
	'login1000': {
		img: '/fluent-emoji/1f307.png',
		bg: 'linear-gradient(0deg, rgb(144, 224, 255), rgb(255, 168, 252))',
		frame: 'platinum',
	},
	'noteClipped1': {
		img: '/fluent-emoji/1f587.png',
		bg: null,
		frame: 'bronze',
	},
	'noteFavorited1': {
		img: '/fluent-emoji/1f31f.png',
		bg: null,
		frame: 'bronze',
	},
	'myNoteFavorited1': {
		img: '/fluent-emoji/1f320.png',
		bg: null,
		frame: 'silver',
	},
	'profileFilled': {
		img: '/fluent-emoji/1f44c.png',
		bg: 'linear-gradient(0deg, rgb(187 183 59), rgb(255 143 77))',
		frame: 'bronze',
	},
	'markedAsCat': {
		img: '/fluent-emoji/1f408.png',
		bg: 'linear-gradient(0deg, rgb(187 183 59), rgb(255 143 77))',
		frame: 'bronze',
	},
	'following1': {
		img: '/fluent-emoji/2618.png',
		bg: 'linear-gradient(0deg, rgb(59 187 116), rgb(199 211 102))',
		frame: 'bronze',
	},
	'following10': {
		img: '/fluent-emoji/1f6b8.png',
		bg: 'linear-gradient(0deg, rgb(59 187 116), rgb(199 211 102))',
		frame: 'bronze',
	},
	'following50': {
		img: '/fluent-emoji/1f91d.png',
		bg: 'linear-gradient(0deg, rgb(59 187 116), rgb(199 211 102))',
		frame: 'bronze',
	},
	'following100': {
		img: '/fluent-emoji/1f4af.png',
		bg: 'linear-gradient(0deg, rgb(255 53 184), rgb(255 206 69))',
		frame: 'silver',
	},
	'following300': {
		img: '/fluent-emoji/1f970.png',
		bg: 'linear-gradient(0deg, rgb(144 224 255), rgb(255 168 252))',
		frame: 'silver',
	},
	'followers1': {
		img: '/fluent-emoji/2618.png',
		bg: 'linear-gradient(0deg, rgb(59 187 116), rgb(199 211 102))',
		frame: 'bronze',
	},
	'followers10': {
		img: '/fluent-emoji/1f44b.png',
		bg: 'linear-gradient(0deg, rgb(59 187 116), rgb(199 211 102))',
		frame: 'bronze',
	},
	'followers50': {
		img: '/fluent-emoji/1f411.png',
		bg: 'linear-gradient(0deg, rgb(220 223 225), rgb(172 192 207))',
		frame: 'bronze',
	},
	'followers100': {
		img: '/fluent-emoji/1f60e.png',
		bg: 'linear-gradient(0deg, rgb(144 224 255), rgb(255 168 252))',
		frame: 'silver',
	},
	'followers300': {
		img: '/fluent-emoji/1f3c6.png',
		bg: 'linear-gradient(0deg, rgb(144 224 255), rgb(255 168 252))',
		frame: 'silver',
	},
	'followers500': {
		img: '/fluent-emoji/1f4e1.png',
		bg: 'linear-gradient(0deg, rgb(220 223 225), rgb(172 192 207))',
		frame: 'gold',
	},
	'followers1000': {
		img: '/fluent-emoji/1f451.png',
		bg: 'linear-gradient(0deg, rgb(255 232 119), rgb(255 140 41))',
		frame: 'platinum',
	},
	'collectAchievements30': {
		img: '/fluent-emoji/1f3c5.png',
		bg: 'linear-gradient(0deg, rgb(255 77 77), rgb(247 155 214))',
		frame: 'silver',
	},
	'viewAchievements3min': {
		img: '/fluent-emoji/1f3c5.png',
		bg: 'linear-gradient(0deg, rgb(144 224 255), rgb(255 168 252))',
		frame: 'bronze',
	},
	'iLoveMisskey': {
		img: '/fluent-emoji/2764.png',
		bg: 'linear-gradient(0deg, rgb(255 77 77), rgb(247 155 214))',
		frame: 'silver',
	},
	'foundTreasure': {
		img: '/fluent-emoji/1f3c6.png',
		bg: 'linear-gradient(0deg, rgb(197 69 192), rgb(2 112 155))',
		frame: 'gold',
	},
	'client30min': {
		img: '/fluent-emoji/1f552.png',
		bg: 'linear-gradient(0deg, rgb(220 223 225), rgb(172 192 207))',
		frame: 'bronze',
	},
	'client60min': {
		img: '/fluent-emoji/1f552.png',
		bg: 'linear-gradient(0deg, rgb(220 223 225), rgb(172 192 207))',
		frame: 'silver',
	},
	'noteDeletedWithin1min': {
		img: '/fluent-emoji/1f5d1.png',
		bg: 'linear-gradient(0deg, rgb(220 223 225), rgb(172 192 207))',
		frame: 'bronze',
	},
	'postedAtLateNight': {
		img: '/fluent-emoji/1f319.png',
		bg: 'linear-gradient(0deg, rgb(197 69 192), rgb(2 112 155))',
		frame: 'bronze',
	},
	'postedAt0min0sec': {
		img: '/fluent-emoji/1f55b.png',
		bg: 'linear-gradient(0deg, rgb(58 231 198), rgb(37 194 255))',
		frame: 'bronze',
	},
	'selfQuote': {
		img: '/fluent-emoji/1f4dd.png',
		bg: null,
		frame: 'bronze',
	},
	'htl20npm': {
		img: '/fluent-emoji/1f30a.png',
		bg: 'linear-gradient(0deg, rgb(220 223 225), rgb(172 192 207))',
		frame: 'bronze',
	},
	'viewInstanceChart': {
		img: '/fluent-emoji/1f4ca.png',
		bg: 'linear-gradient(0deg, rgb(58 231 198), rgb(37 194 255))',
		frame: 'bronze',
	},
	'outputHelloWorldOnScratchpad': {
		img: '/fluent-emoji/1f530.png',
		bg: 'linear-gradient(0deg, rgb(58 231 198), rgb(37 194 255))',
		frame: 'bronze',
	},
	'open3windows': {
		img: '/fluent-emoji/1f5a5.png',
		bg: 'linear-gradient(0deg, rgb(144 224 255), rgb(255 168 252))',
		frame: 'bronze',
	},
	'driveFolderCircularReference': {
		img: '/fluent-emoji/1f4c2.png',
		bg: 'linear-gradient(0deg, rgb(144 224 255), rgb(255 168 252))',
		frame: 'bronze',
	},
	'reactWithoutRead': {
		img: '/fluent-emoji/2753.png',
		bg: 'linear-gradient(0deg, rgb(144 224 255), rgb(255 168 252))',
		frame: 'bronze',
	},
	'clickedClickHere': {
		img: '/fluent-emoji/2757.png',
		bg: 'linear-gradient(0deg, rgb(144 224 255), rgb(255 168 252))',
		frame: 'bronze',
	},
	'justPlainLucky': {
		img: '/fluent-emoji/1f340.png',
		bg: 'linear-gradient(0deg, rgb(187 183 59), rgb(255 143 77))',
		frame: 'silver',
	},
	'setNameToSyuilo': {
		img: '/fluent-emoji/1f36e.png',
		bg: 'linear-gradient(0deg, rgb(187 183 59), rgb(255 143 77))',
		frame: 'bronze',
	},
	'passedSinceAccountCreated1': {
		img: '/fluent-emoji/0031-20e3.png',
		bg: null,
		frame: 'bronze',
	},
	'passedSinceAccountCreated2': {
		img: '/fluent-emoji/0032-20e3.png',
		bg: null,
		frame: 'silver',
	},
	'passedSinceAccountCreated3': {
		img: '/fluent-emoji/0033-20e3.png',
		bg: null,
		frame: 'gold',
	},
	'loggedInOnBirthday': {
		img: '/fluent-emoji/1f382.png',
		bg: 'linear-gradient(0deg, rgb(255 77 77), rgb(247 155 214))',
		frame: 'silver',
	},
	'loggedInOnNewYearsDay': {
		img: '/fluent-emoji/1f38d.png',
		bg: 'linear-gradient(0deg, rgb(255 144 144), rgb(255 232 168))',
		frame: 'silver',
	},
	'cookieClicked': {
		img: '/fluent-emoji/1f36a.png',
		bg: 'linear-gradient(0deg, rgb(187 183 59), rgb(255 143 77))',
		frame: 'bronze',
	},
	'brainDiver': {
		img: '/fluent-emoji/1f9e0.png',
		bg: 'linear-gradient(0deg, rgb(144, 224, 255), rgb(255, 168, 252))',
		frame: 'bronze',
	},
	'smashTestNotificationButton': {
		img: '/fluent-emoji/1f514.png',
		bg: 'linear-gradient(0deg, rgb(187 183 59), rgb(255 143 77))',
		frame: 'bronze',
	},
/* @see <https://github.com/misskey-dev/misskey/pull/10365#discussion_r1155511107>
} as const satisfies Record<typeof ACHIEVEMENT_TYPES[number], {
	img: string;
	bg: string | null;
	frame: 'bronze' | 'silver' | 'gold' | 'platinum';
}>;
 */
} as const;

export const claimedAchievements: typeof ACHIEVEMENT_TYPES[number][] = ($i && $i.achievements) ? $i.achievements.map(x => x.name) : [];

const claimingQueue = new Set<string>();

export async function claimAchievement(type: typeof ACHIEVEMENT_TYPES[number]) {
	if ($i == null) return;
	if ($i.movedTo) return;
	if (claimedAchievements.includes(type)) return;
	claimingQueue.add(type);
	claimedAchievements.push(type);
	await new Promise(resolve => setTimeout(resolve, (claimingQueue.size - 1) * 500));
	window.setTimeout(() => {
		claimingQueue.delete(type);
	}, 500);
	os.api('i/claim-achievement', { name: type });
}

if (_DEV_) {
	(window as any).unlockAllAchievements = () => {
		for (const t of ACHIEVEMENT_TYPES) {
			claimAchievement(t);
		}
	};
}<|MERGE_RESOLUTION|>--- conflicted
+++ resolved
@@ -3,13 +3,8 @@
  * SPDX-License-Identifier: AGPL-3.0-only
  */
 
-<<<<<<< HEAD
-import * as os from '@/os';
-import { $i } from '@/account';
-=======
 import * as os from '@/os.js';
 import { $i } from '@/account.js';
->>>>>>> f32915b5
 
 export const ACHIEVEMENT_TYPES = [
 	'notes1',
