/*
 * SPDX-FileCopyrightText: syuilo and other misskey contributors
 * SPDX-License-Identifier: AGPL-3.0-only
 */

<<<<<<< HEAD
import { get } from '@/scripts/idb-proxy';
=======
import { get } from '@/scripts/idb-proxy.js';
>>>>>>> f32915b5

export async function getAccountFromId(id: string) {
	const accounts = await get('accounts') as { token: string; id: string; }[];
	if (!accounts) console.log('Accounts are not recorded');
	return accounts.find(account => account.id === id);
}<|MERGE_RESOLUTION|>--- conflicted
+++ resolved
@@ -3,11 +3,7 @@
  * SPDX-License-Identifier: AGPL-3.0-only
  */
 
-<<<<<<< HEAD
-import { get } from '@/scripts/idb-proxy';
-=======
 import { get } from '@/scripts/idb-proxy.js';
->>>>>>> f32915b5
 
 export async function getAccountFromId(id: string) {
 	const accounts = await get('accounts') as { token: string; id: string; }[];
