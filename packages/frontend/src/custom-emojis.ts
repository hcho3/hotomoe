/*
 * SPDX-FileCopyrightText: syuilo and other misskey contributors
 * SPDX-License-Identifier: AGPL-3.0-only
 */

import { shallowRef, computed, markRaw, watch } from 'vue';
import * as Misskey from 'misskey-js';
import { misskeyApi, misskeyApiGet } from '@/scripts/misskey-api.js';
import { useStream } from '@/stream.js';
import { get, set, exist } from '@/scripts/idb-proxy.js';

const storageCache = await get('emojis');
export const customEmojis = shallowRef<Misskey.entities.EmojiSimple[]>(Array.isArray(storageCache) ? storageCache : []);
export const customEmojiCategories = computed<[ ...string[], null ]>(() => {
	const categories = new Set<string>();
	for (const emoji of customEmojis.value) {
		if (emoji.category && emoji.category !== 'null') {
			categories.add(emoji.category);
		}
	}
	return markRaw([...Array.from(categories), null]);
});

export const customEmojisMap = new Map<string, Misskey.entities.EmojiSimple>();
watch(customEmojis, emojis => {
	customEmojisMap.clear();
	for (const emoji of emojis) {
		customEmojisMap.set(emoji.name, emoji);
	}
}, { immediate: true });

// TODO: ここら辺副作用なのでいい感じにする
const stream = useStream();

stream.on('emojiAdded', emojiData => {
	customEmojis.value = [emojiData.emoji, ...customEmojis.value];
	set('emojis', customEmojis.value);
});

stream.on('emojiUpdated', emojiData => {
	customEmojis.value = customEmojis.value.map(item => emojiData.emojis.find(search => search.name === item.name) as Misskey.entities.EmojiSimple ?? item);
	set('emojis', customEmojis.value);
});

stream.on('emojiDeleted', emojiData => {
	customEmojis.value = customEmojis.value.filter(item => !emojiData.emojis.some(search => search.name === item.name));
	set('emojis', customEmojis.value);
});

export async function fetchCustomEmojis(force = false) {
	const now = Date.now();

	let res;
	if (force) {
		res = await misskeyApi('emojis', {});
	} else {
		const emojiCacheExist = await exist('emojis');
		const lastFetchedAt = await get('lastEmojisFetchedAt');
<<<<<<< HEAD
		if (lastFetchedAt && (now - lastFetchedAt) < 1000 * 60 * 60 && emojiCacheExist) return;
		res = await apiGet('emojis', {});
=======
		if (lastFetchedAt && (now - lastFetchedAt) < 1000 * 60 * 60) return;
		res = await misskeyApiGet('emojis', {});
>>>>>>> 7e52ea48
	}

	customEmojis.value = res.emojis;
	set('emojis', res.emojis);
	set('lastEmojisFetchedAt', now);
}

let cachedTags;
export function getCustomEmojiTags() {
	if (cachedTags) return cachedTags;

	const tags = new Set();
	for (const emoji of customEmojis.value) {
		for (const tag of emoji.aliases) {
			tags.add(tag);
		}
	}
	const res = Array.from(tags);
	cachedTags = res;
	return res;
}<|MERGE_RESOLUTION|>--- conflicted
+++ resolved
@@ -56,13 +56,8 @@
 	} else {
 		const emojiCacheExist = await exist('emojis');
 		const lastFetchedAt = await get('lastEmojisFetchedAt');
-<<<<<<< HEAD
 		if (lastFetchedAt && (now - lastFetchedAt) < 1000 * 60 * 60 && emojiCacheExist) return;
-		res = await apiGet('emojis', {});
-=======
-		if (lastFetchedAt && (now - lastFetchedAt) < 1000 * 60 * 60) return;
 		res = await misskeyApiGet('emojis', {});
->>>>>>> 7e52ea48
 	}
 
 	customEmojis.value = res.emojis;
