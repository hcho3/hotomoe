--- conflicted
+++ resolved
@@ -113,8 +113,7 @@
 definePageMetadata(() => ({
 	title: i18n.ts.announcements,
 	icon: 'ti ti-speakerphone',
-<<<<<<< HEAD
-});
+}));
 
 const unreadCount = ref($i?.unreadAnnouncements.length ?? 0);
 watch(() => $i?.unreadAnnouncements.length ?? 0, () => {
@@ -124,9 +123,6 @@
 	}
 	unreadCount.value = $i?.unreadAnnouncements.length ?? 0;
 });
-=======
-}));
->>>>>>> b36e6b1a
 </script>
 
 <style lang="scss" module>
