<!--
SPDX-FileCopyrightText: syuilo and other misskey contributors
SPDX-License-Identifier: AGPL-3.0-only
-->

<template>
<div class="_gaps_m">
	<MkFolder>
		<template #icon><i class="ti ti-message-off"></i></template>
		<template #label>{{ i18n.ts.wordMute }}</template>

<<<<<<< HEAD
		<XWordMute/>
=======
		<XWordMute :muted="$i.mutedWords" @save="saveMutedWords"/>
	</MkFolder>

	<MkFolder>
		<template #icon><i class="ti ti-message-off"></i></template>
		<template #label>{{ i18n.ts.hardWordMute }}</template>

		<XWordMute :muted="$i.hardMutedWords" @save="saveHardMutedWords"/>
>>>>>>> 7e52ea48
	</MkFolder>

	<MkFolder>
		<template #icon><i class="ti ti-planet-off"></i></template>
		<template #label>{{ i18n.ts.instanceMute }}</template>

		<XInstanceMute/>
	</MkFolder>

	<MkFolder>
		<template #icon><i class="ti ti-repeat-off"></i></template>
		<template #label>{{ i18n.ts.mutedUsers }} ({{ i18n.ts.renote }})</template>

		<MkPagination :pagination="renoteMutingPagination">
			<template #empty>
				<div class="_fullinfo">
					<img :src="infoImageUrl" class="_ghost"/>
					<div>{{ i18n.ts.noUsers }}</div>
				</div>
			</template>

			<template #default="{ items }">
				<div class="_gaps_s">
					<div v-for="item in items" :key="item.mutee.id" :class="[$style.userItem, { [$style.userItemOpend]: expandedRenoteMuteItems.includes(item.id) }]">
						<div :class="$style.userItemMain">
							<MkA :class="$style.userItemMainBody" :to="userPage(item.mutee)">
								<MkUserCardMini :user="item.mutee"/>
							</MkA>
							<button class="_button" :class="$style.userToggle" @click="toggleRenoteMuteItem(item)"><i :class="$style.chevron" class="ti ti-chevron-down"></i></button>
							<button class="_button" :class="$style.remove" @click="unrenoteMute(item.mutee, $event)"><i class="ti ti-x"></i></button>
						</div>
						<div v-if="expandedRenoteMuteItems.includes(item.id)" :class="$style.userItemSub">
							<div>Muted at: <MkTime :time="item.createdAt" mode="detail"/></div>
						</div>
					</div>
				</div>
			</template>
		</MkPagination>
	</MkFolder>

	<MkFolder>
		<template #icon><i class="ti ti-eye-off"></i></template>
		<template #label>{{ i18n.ts.mutedUsers }}</template>

		<MkPagination :pagination="mutingPagination">
			<template #empty>
				<div class="_fullinfo">
					<img :src="infoImageUrl" class="_ghost"/>
					<div>{{ i18n.ts.noUsers }}</div>
				</div>
			</template>

			<template #default="{ items }">
				<div class="_gaps_s">
					<div v-for="item in items" :key="item.mutee.id" :class="[$style.userItem, { [$style.userItemOpend]: expandedMuteItems.includes(item.id) }]">
						<div :class="$style.userItemMain">
							<MkA :class="$style.userItemMainBody" :to="userPage(item.mutee)">
								<MkUserCardMini :user="item.mutee"/>
							</MkA>
							<button class="_button" :class="$style.userToggle" @click="toggleMuteItem(item)"><i :class="$style.chevron" class="ti ti-chevron-down"></i></button>
							<button class="_button" :class="$style.remove" @click="unmute(item.mutee, $event)"><i class="ti ti-x"></i></button>
						</div>
						<div v-if="expandedMuteItems.includes(item.id)" :class="$style.userItemSub">
							<div>Muted at: <MkTime :time="item.createdAt" mode="detail"/></div>
							<div v-if="item.expiresAt">Period: {{ new Date(item.expiresAt).toLocaleString() }}</div>
							<div v-else>Period: {{ i18n.ts.indefinitely }}</div>
						</div>
					</div>
				</div>
			</template>
		</MkPagination>
	</MkFolder>

	<MkFolder>
		<template #icon><i class="ti ti-ban"></i></template>
		<template #label>{{ i18n.ts.blockedUsers }}</template>

		<MkPagination :pagination="blockingPagination">
			<template #empty>
				<div class="_fullinfo">
					<img :src="infoImageUrl" class="_ghost"/>
					<div>{{ i18n.ts.noUsers }}</div>
				</div>
			</template>

			<template #default="{ items }">
				<div class="_gaps_s">
					<div v-for="item in items" :key="item.blockee.id" :class="[$style.userItem, { [$style.userItemOpend]: expandedBlockItems.includes(item.id) }]">
						<div :class="$style.userItemMain">
							<MkA :class="$style.userItemMainBody" :to="userPage(item.blockee)">
								<MkUserCardMini :user="item.blockee"/>
							</MkA>
							<button class="_button" :class="$style.userToggle" @click="toggleBlockItem(item)"><i :class="$style.chevron" class="ti ti-chevron-down"></i></button>
							<button class="_button" :class="$style.remove" @click="unblock(item.blockee, $event)"><i class="ti ti-x"></i></button>
						</div>
						<div v-if="expandedBlockItems.includes(item.id)" :class="$style.userItemSub">
							<div>Blocked at: <MkTime :time="item.createdAt" mode="detail"/></div>
							<div v-if="item.expiresAt">Period: {{ new Date(item.expiresAt).toLocaleString() }}</div>
							<div v-else>Period: {{ i18n.ts.indefinitely }}</div>
						</div>
					</div>
				</div>
			</template>
		</MkPagination>
	</MkFolder>
</div>
</template>

<script lang="ts" setup>
import { ref, computed } from 'vue';
import XInstanceMute from './mute-block.instance-mute.vue';
import XWordMute from './mute-block.word-mute.vue';
import MkPagination from '@/components/MkPagination.vue';
import { userPage } from '@/filters/user.js';
import { i18n } from '@/i18n.js';
import { definePageMetadata } from '@/scripts/page-metadata.js';
import MkUserCardMini from '@/components/MkUserCardMini.vue';
import * as os from '@/os.js';
import { misskeyApi } from '@/scripts/misskey-api.js';
import { infoImageUrl } from '@/instance.js';
<<<<<<< HEAD
=======
import { signinRequired } from '@/account.js';
>>>>>>> 7e52ea48
import MkFolder from '@/components/MkFolder.vue';

const $i = signinRequired();

const renoteMutingPagination = {
	endpoint: 'renote-mute/list' as const,
	limit: 10,
};

const mutingPagination = {
	endpoint: 'mute/list' as const,
	limit: 10,
};

const blockingPagination = {
	endpoint: 'blocking/list' as const,
	limit: 10,
};

const expandedRenoteMuteItems = ref([]);
const expandedMuteItems = ref([]);
const expandedBlockItems = ref([]);

async function unrenoteMute(user, ev) {
	os.popupMenu([{
		text: i18n.ts.renoteUnmute,
		icon: 'ti ti-x',
		action: async () => {
			await os.apiWithDialog('renote-mute/delete', { userId: user.id });
			//role.users = role.users.filter(u => u.id !== user.id);
		},
	}], ev.currentTarget ?? ev.target);
}

async function unmute(user, ev) {
	os.popupMenu([{
		text: i18n.ts.unmute,
		icon: 'ti ti-x',
		action: async () => {
			await os.apiWithDialog('mute/delete', { userId: user.id });
			//role.users = role.users.filter(u => u.id !== user.id);
		},
	}], ev.currentTarget ?? ev.target);
}

async function unblock(user, ev) {
	os.popupMenu([{
		text: i18n.ts.unblock,
		icon: 'ti ti-x',
		action: async () => {
			await os.apiWithDialog('blocking/delete', { userId: user.id });
			//role.users = role.users.filter(u => u.id !== user.id);
		},
	}], ev.currentTarget ?? ev.target);
}

async function toggleRenoteMuteItem(item) {
	if (expandedRenoteMuteItems.value.includes(item.id)) {
		expandedRenoteMuteItems.value = expandedRenoteMuteItems.value.filter(x => x !== item.id);
	} else {
		expandedRenoteMuteItems.value.push(item.id);
	}
}

async function toggleMuteItem(item) {
	if (expandedMuteItems.value.includes(item.id)) {
		expandedMuteItems.value = expandedMuteItems.value.filter(x => x !== item.id);
	} else {
		expandedMuteItems.value.push(item.id);
	}
}

async function toggleBlockItem(item) {
	if (expandedBlockItems.value.includes(item.id)) {
		expandedBlockItems.value = expandedBlockItems.value.filter(x => x !== item.id);
	} else {
		expandedBlockItems.value.push(item.id);
	}
}

<<<<<<< HEAD
=======
async function saveMutedWords(mutedWords: (string | string[])[]) {
	await misskeyApi('i/update', { mutedWords });
}

async function saveHardMutedWords(hardMutedWords: (string | string[])[]) {
	await misskeyApi('i/update', { hardMutedWords });
}

>>>>>>> 7e52ea48
const headerActions = computed(() => []);

const headerTabs = computed(() => []);

definePageMetadata({
	title: i18n.ts.muteAndBlock,
	icon: 'ti ti-ban',
});
</script>

<style lang="scss" module>
.userItemMain {
	display: flex;
}

.userItemSub {
	padding: 6px 12px;
	font-size: 85%;
	color: var(--fgTransparentWeak);
}

.userItemMainBody {
	flex: 1;
	min-width: 0;
	margin-right: 8px;

	&:hover {
		text-decoration: none;
	}
}

.userToggle,
.remove {
	width: 32px;
	height: 32px;
	align-self: center;
}

.chevron {
	display: block;
	transition: transform 0.1s ease-out;
}

.userItem.userItemOpend {
	.chevron {
		transform: rotateX(180deg);
	}
}
</style><|MERGE_RESOLUTION|>--- conflicted
+++ resolved
@@ -9,18 +9,7 @@
 		<template #icon><i class="ti ti-message-off"></i></template>
 		<template #label>{{ i18n.ts.wordMute }}</template>
 
-<<<<<<< HEAD
-		<XWordMute/>
-=======
 		<XWordMute :muted="$i.mutedWords" @save="saveMutedWords"/>
-	</MkFolder>
-
-	<MkFolder>
-		<template #icon><i class="ti ti-message-off"></i></template>
-		<template #label>{{ i18n.ts.hardWordMute }}</template>
-
-		<XWordMute :muted="$i.hardMutedWords" @save="saveHardMutedWords"/>
->>>>>>> 7e52ea48
 	</MkFolder>
 
 	<MkFolder>
@@ -141,10 +130,7 @@
 import * as os from '@/os.js';
 import { misskeyApi } from '@/scripts/misskey-api.js';
 import { infoImageUrl } from '@/instance.js';
-<<<<<<< HEAD
-=======
 import { signinRequired } from '@/account.js';
->>>>>>> 7e52ea48
 import MkFolder from '@/components/MkFolder.vue';
 
 const $i = signinRequired();
@@ -225,17 +211,10 @@
 	}
 }
 
-<<<<<<< HEAD
-=======
 async function saveMutedWords(mutedWords: (string | string[])[]) {
 	await misskeyApi('i/update', { mutedWords });
 }
 
-async function saveHardMutedWords(hardMutedWords: (string | string[])[]) {
-	await misskeyApi('i/update', { hardMutedWords });
-}
-
->>>>>>> 7e52ea48
 const headerActions = computed(() => []);
 
 const headerTabs = computed(() => []);
