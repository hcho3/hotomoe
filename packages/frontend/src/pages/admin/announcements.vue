<!--
SPDX-FileCopyrightText: syuilo and other misskey contributors
SPDX-License-Identifier: AGPL-3.0-only
-->

<template>
<MkStickyContainer>
	<template #header><XHeader :actions="headerActions" :tabs="headerTabs"/></template>
	<MkSpacer :contentMax="900">
		<div class="_gaps">
			<MkFolder>
				<template #label>{{ i18n.ts.options }}</template>

				<MkFolder>
					<template #label>{{ i18n.ts.specifyUser }}</template>
					<template v-if="user" #suffix>@{{ user.username }}</template>

					<div style="text-align: center;" class="_gaps">
						<div v-if="user">@{{ user.username }}</div>
						<div>
							<MkButton v-if="user == null" primary rounded inline @click="selectUserFilter">{{ i18n.ts.selectUser }}</MkButton>
							<MkButton v-else danger rounded inline @click="user = null">{{ i18n.ts.remove }}</MkButton>
						</div>
					</div>
				</MkFolder>
			</MkFolder>

			<MkFolder v-for="announcement in announcements" :key="announcement.id ?? announcement._id" :defaultOpen="announcement.id == null">
				<template #label>{{ announcement.title }}</template>
				<template #icon>
					<i v-if="announcement.id && !announcement.isActive" class="ti ti-archive"></i>
					<i v-if="announcement.icon === 'info'" class="ti ti-info-circle"></i>
					<i v-else-if="announcement.icon === 'warning'" class="ti ti-alert-triangle" style="color: var(--warn);"></i>
					<i v-else-if="announcement.icon === 'error'" class="ti ti-circle-x" style="color: var(--error);"></i>
					<i v-else-if="announcement.icon === 'success'" class="ti ti-check" style="color: var(--success);"></i>
				</template>
				<template #caption>{{ announcement.text }}</template>

				<div class="_gaps_m">
					<MkInput ref="announceTitleEl" v-model="announcement.title" :large="false">
						<template #label>{{ i18n.ts.title }}&nbsp;<button v-tooltip="i18n.ts.emoji" :class="['_button']" @click="insertEmoji"><i class="ti ti-mood-happy"></i></button></template>
					</MkInput>
					<MkTextarea v-model="announcement.text" mfmAutocomplete :mfmPreview="true">
						<template #label>{{ i18n.ts.text }}</template>
					</MkTextarea>
					<MkInput v-model="announcement.imageUrl" type="url">
						<template #label>{{ i18n.ts.imageUrl }}</template>
					</MkInput>
					<MkRadios v-model="announcement.icon">
						<template #label>{{ i18n.ts.icon }}</template>
						<option value="info"><i class="ti ti-info-circle"></i></option>
						<option value="warning"><i class="ti ti-alert-triangle" style="color: var(--warn);"></i></option>
						<option value="error"><i class="ti ti-circle-x" style="color: var(--error);"></i></option>
						<option value="success"><i class="ti ti-check" style="color: var(--success);"></i></option>
					</MkRadios>
					<MkRadios v-model="announcement.display">
						<template #label>{{ i18n.ts.display }}</template>
						<option value="normal">{{ i18n.ts.normal }}</option>
						<option value="banner">{{ i18n.ts.banner }}</option>
						<option value="dialog">{{ i18n.ts.dialog }}</option>
					</MkRadios>
					<MkInfo v-if="announcement.display === 'dialog'" warn>{{ i18n.ts._announcement.dialogAnnouncementUxWarn }}</MkInfo>
					<MkSwitch v-model="announcement.forExistingUsers" :helpText="i18n.ts._announcement.forExistingUsersDescription">
						{{ i18n.ts._announcement.forExistingUsers }}
					</MkSwitch>
					<MkSwitch v-model="announcement.needConfirmationToRead" :helpText="i18n.ts._announcement.needConfirmationToReadDescription">
						{{ i18n.ts._announcement.needConfirmationToRead }}
					</MkSwitch>
<<<<<<< HEAD
					<MkInput v-model="announcement.closeDuration" type="number">
						<template #label>{{ i18n.ts.dialogCloseDuration }}</template>
						<template #suffix>{{ i18n.ts._time.second }}</template>
					</MkInput>
					<MkInput v-model="announcement.displayOrder" type="number">
						<template #label>{{ i18n.ts.displayOrder }}</template>
					</MkInput>
					<MkSwitch v-model="announcement.silence" :helpText="i18n.ts._announcement.silenceDescription">
						{{ i18n.ts._announcement.silence }}
					</MkSwitch>
					<p v-if="announcement.reads">{{ i18n.t('nUsersRead', { n: announcement.reads }) }}</p>
					<MkUserCardMini v-if="announcement.userId" :user="announcement.user" @click="editUser(announcement)"></MkUserCardMini>
					<MkButton v-else class="button" inline primary @click="editUser(announcement)">{{ i18n.ts.specifyUser }}</MkButton>
=======
					<p v-if="announcement.reads">{{ i18n.tsx.nUsersRead({ n: announcement.reads }) }}</p>
>>>>>>> 2ee5507d
					<div class="buttons _buttons">
						<MkButton v-if="announcement.id == null || announcement.isActive" class="button" inline primary @click="save(announcement)"><i class="ti ti-device-floppy"></i> {{ i18n.ts.save }}</MkButton>
						<MkButton v-if="announcement.id != null && announcement.isActive" class="button" inline @click="archive(announcement)"><i class="ti ti-check"></i> {{ i18n.ts._announcement.end }} ({{ i18n.ts.archive }})</MkButton>
						<MkButton v-if="announcement.id != null" class="button" inline danger @click="del(announcement)"><i class="ti ti-trash"></i> {{ i18n.ts.delete }}</MkButton>
					</div>
				</div>
			</MkFolder>
			<MkButton v-if="hasMore" :class="$style.more" :disabled="!hasMore" primary rounded @click="fetch()">
				<i class="ti ti-reload"></i>{{ i18n.ts.more }}
			</MkButton>
		</div>
	</MkSpacer>
</MkStickyContainer>
</template>

<script lang="ts" setup>
import { ref, shallowRef, watch, computed } from 'vue';
import * as misskey from 'misskey-js';
import XHeader from './_header_.vue';
import MkButton from '@/components/MkButton.vue';
import MkInput from '@/components/MkInput.vue';
import MkSwitch from '@/components/MkSwitch.vue';
import MkRadios from '@/components/MkRadios.vue';
import MkInfo from '@/components/MkInfo.vue';
import * as os from '@/os.js';
import { misskeyApi } from '@/scripts/misskey-api.js';
import { i18n } from '@/i18n.js';
import { definePageMetadata } from '@/scripts/page-metadata.js';
import MkFolder from '@/components/MkFolder.vue';
import MkUserCardMini from '@/components/MkUserCardMini.vue';

const announceTitleEl = shallowRef<HTMLInputElement | null>(null);
const user = ref<misskey.entities.UserLite | null>(null);
const offset = ref(0);
const hasMore = ref(false);
import MkTextarea from '@/components/MkTextarea.vue';

const announcements = ref<any[]>([]);

function selectUserFilter(): void {
	os.selectUser().then(_user => {
		user.value = _user;
	});
}

function editUser(announcement): void {
	os.selectUser().then(_user => {
		announcement.userId = _user.id;
		announcement.user = _user;
	});
}

function insertEmoji(ev: MouseEvent): void {
	os.openEmojiPicker(
		(ev.currentTarget ?? ev.target) as HTMLElement,
		{ asReactionPicker: false },
		announceTitleEl.value
	);
}

function add() {
	announcements.value.unshift({
		_id: Math.random().toString(36),
		id: null,
		title: 'New announcement',
		text: '',
		imageUrl: null,
		icon: 'info',
		display: 'normal',
		forExistingUsers: false,
		needConfirmationToRead: false,
		closeDuration: 0,
		displayOrder: 0,
		silence: false,
	});
}

function del(announcement) {
	os.confirm({
		type: 'warning',
		text: i18n.tsx.deleteAreYouSure({ x: announcement.title }),
	}).then(({ canceled }) => {
		if (canceled) return;
		announcements.value = announcements.value.filter(x => x !== announcement);
		misskeyApi('admin/announcements/delete', announcement);
	});
}

async function archive(announcement) {
	await os.apiWithDialog('admin/announcements/update', {
		...announcement,
		isActive: false,
	});
	fetch(true);
}

async function save(announcement): Promise<void> {
	if (announcement.id == null) {
		await os.apiWithDialog('admin/announcements/create', announcement);
	} else {
		await os.apiWithDialog('admin/announcements/update', announcement);
	}
	fetch(true);
}

function fetch(resetOffset = false): void {
	if (resetOffset) {
		announcements.value = [];
		offset.value = 0;
	}

	misskeyApi('admin/announcements/list', {
		offsetMode: true,
		offset: offset.value,
		limit: 10,
		userId: user.value?.id,
	}).then(announcementResponse => {
		announcements.value = announcements.value.concat(announcementResponse);
		hasMore.value = announcementResponse?.length === 10;
		offset.value += announcementResponse?.length ?? 0;
	});
}

watch(user, () => fetch(true));
fetch(true);

const headerActions = computed(() => [{
	asFullButton: true,
	icon: 'ti ti-plus',
	text: i18n.ts.add,
	handler: add,
}]);

const headerTabs = computed(() => []);

definePageMetadata({
	title: i18n.ts.announcements,
	icon: 'ti ti-speakerphone',
});
</script>

<style lang="scss" module>
.more {
	margin-left: auto;
	margin-right: auto;
}
</style><|MERGE_RESOLUTION|>--- conflicted
+++ resolved
@@ -66,7 +66,6 @@
 					<MkSwitch v-model="announcement.needConfirmationToRead" :helpText="i18n.ts._announcement.needConfirmationToReadDescription">
 						{{ i18n.ts._announcement.needConfirmationToRead }}
 					</MkSwitch>
-<<<<<<< HEAD
 					<MkInput v-model="announcement.closeDuration" type="number">
 						<template #label>{{ i18n.ts.dialogCloseDuration }}</template>
 						<template #suffix>{{ i18n.ts._time.second }}</template>
@@ -77,12 +76,9 @@
 					<MkSwitch v-model="announcement.silence" :helpText="i18n.ts._announcement.silenceDescription">
 						{{ i18n.ts._announcement.silence }}
 					</MkSwitch>
-					<p v-if="announcement.reads">{{ i18n.t('nUsersRead', { n: announcement.reads }) }}</p>
+					<p v-if="announcement.reads">{{ i18n.tsx.nUsersRead({ n: announcement.reads }) }}</p>
 					<MkUserCardMini v-if="announcement.userId" :user="announcement.user" @click="editUser(announcement)"></MkUserCardMini>
 					<MkButton v-else class="button" inline primary @click="editUser(announcement)">{{ i18n.ts.specifyUser }}</MkButton>
-=======
-					<p v-if="announcement.reads">{{ i18n.tsx.nUsersRead({ n: announcement.reads }) }}</p>
->>>>>>> 2ee5507d
 					<div class="buttons _buttons">
 						<MkButton v-if="announcement.id == null || announcement.isActive" class="button" inline primary @click="save(announcement)"><i class="ti ti-device-floppy"></i> {{ i18n.ts.save }}</MkButton>
 						<MkButton v-if="announcement.id != null && announcement.isActive" class="button" inline @click="archive(announcement)"><i class="ti ti-check"></i> {{ i18n.ts._announcement.end }} ({{ i18n.ts.archive }})</MkButton>
