--- conflicted
+++ resolved
@@ -8,7 +8,6 @@
 	<template #header><XHeader :actions="headerActions" :tabs="headerTabs"/></template>
 	<MkSpacer :contentMax="900">
 		<div class="_gaps">
-<<<<<<< HEAD
 			<MkFolder>
 				<template #label>{{ i18n.ts.options }}</template>
 
@@ -25,10 +24,6 @@
 					</div>
 				</MkFolder>
 			</MkFolder>
-=======
-			<MkInfo>{{ i18n.ts._announcement.shouldNotBeUsedToPresentPermanentInfo }}</MkInfo>
-			<MkInfo v-if="announcements.length > 5" warn>{{ i18n.ts._announcement.tooManyActiveAnnouncementDescription }}</MkInfo>
->>>>>>> 0c2dd335
 
 			<MkFolder v-for="announcement in announcements" :key="announcement.id ?? announcement._id" :defaultOpen="announcement.id == null">
 				<template #label>{{ announcement.title }}</template>
