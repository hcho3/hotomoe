--- conflicted
+++ resolved
@@ -160,7 +160,6 @@
 				</div>
 			</MkFolder>
 
-<<<<<<< HEAD
 			<MkFolder v-if="matchQuery([i18n.ts._role._options.canInitiateConversation, 'canInitiateConversation'])">
 				<template #label>{{ i18n.ts._role._options.canInitiateConversation }}</template>
 				<template #suffix>
@@ -276,7 +275,11 @@
 						<template #label>{{ i18n.ts.enable }}</template>
 					</MkSwitch>
 					<MkRange v-model="role.policies.canUpdateBanner.priority" :min="0" :max="2" :step="1" easing :textConverter="(v) => v === 0 ? i18n.ts._role._priority.low : v === 1 ? i18n.ts._role._priority.middle : v === 2 ? i18n.ts._role._priority.high : ''">
-=======
+						<template #label>{{ i18n.ts._role.priority }}</template>
+					</MkRange>
+				</div>
+			</MkFolder>
+
 			<MkFolder v-if="matchQuery([i18n.ts._role._options.mentionMax, 'mentionLimit'])">
 				<template #label>{{ i18n.ts._role._options.mentionMax }}</template>
 				<template #suffix>
@@ -291,7 +294,6 @@
 					<MkInput v-model="role.policies.mentionLimit.value" :disabled="role.policies.mentionLimit.useDefault" type="number" :readonly="readonly">
 					</MkInput>
 					<MkRange v-model="role.policies.mentionLimit.priority" :min="0" :max="2" :step="1" easing :textConverter="(v) => v === 0 ? i18n.ts._role._priority.low : v === 1 ? i18n.ts._role._priority.middle : v === 2 ? i18n.ts._role._priority.high : ''">
->>>>>>> fe5efd92
 						<template #label>{{ i18n.ts._role.priority }}</template>
 					</MkRange>
 				</div>
