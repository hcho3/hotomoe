<!--
SPDX-FileCopyrightText: syuilo and misskey-project
SPDX-License-Identifier: AGPL-3.0-only
-->

<template>
<MkStickyContainer>
	<template #header><XHeader :actions="headerActions" :tabs="headerTabs"/></template>
	<MkSpacer :contentMax="700" :marginMin="16" :marginMax="32">
		<FormSuspense :p="init">
			<div class="_gaps_m">
				<MkFolder>
					<template #icon><i class="ti ti-shield"></i></template>
					<template #label>{{ i18n.ts.botProtection }}</template>
					<template v-if="enableHcaptcha" #suffix>hCaptcha</template>
					<template v-else-if="enableMcaptcha" #suffix>mCaptcha</template>
					<template v-else-if="enableRecaptcha" #suffix>reCAPTCHA</template>
					<template v-else-if="enableTurnstile" #suffix>Turnstile</template>
					<template v-else #suffix>{{ i18n.ts.none }} ({{ i18n.ts.notRecommended }})</template>

					<XBotProtection/>
				</MkFolder>

				<MkFolder>
					<template #icon><i class="ti ti-eye-off"></i></template>
					<template #label>{{ i18n.ts.sensitiveMediaDetection }}</template>
					<template v-if="sensitiveMediaDetection === 'all'" #suffix>{{ i18n.ts.all }}</template>
					<template v-else-if="sensitiveMediaDetection === 'local'" #suffix>{{ i18n.ts.localOnly }}</template>
					<template v-else-if="sensitiveMediaDetection === 'remote'" #suffix>{{ i18n.ts.remoteOnly }}</template>
					<template v-else #suffix>{{ i18n.ts.none }}</template>

					<div class="_gaps_m">
						<span>{{ i18n.ts._sensitiveMediaDetection.description }}</span>

						<MkRadios v-model="sensitiveMediaDetection">
							<option value="none">{{ i18n.ts.none }}</option>
							<option value="all">{{ i18n.ts.all }}</option>
							<option value="local">{{ i18n.ts.localOnly }}</option>
							<option value="remote">{{ i18n.ts.remoteOnly }}</option>
						</MkRadios>

						<MkRange v-model="sensitiveMediaDetectionSensitivity" :min="0" :max="4" :step="1" :textConverter="(v) => `${v + 1}`">
							<template #label>{{ i18n.ts._sensitiveMediaDetection.sensitivity }}</template>
							<template #caption>{{ i18n.ts._sensitiveMediaDetection.sensitivityDescription }}</template>
						</MkRange>

						<MkSwitch v-model="enableSensitiveMediaDetectionForVideos">
							<template #label>{{ i18n.ts._sensitiveMediaDetection.analyzeVideos }}<span class="_beta">{{ i18n.ts.beta }}</span></template>
							<template #caption>{{ i18n.ts._sensitiveMediaDetection.analyzeVideosDescription }}</template>
						</MkSwitch>

						<MkSwitch v-model="setSensitiveFlagAutomatically">
							<template #label>{{ i18n.ts._sensitiveMediaDetection.setSensitiveFlagAutomatically }} ({{ i18n.ts.notRecommended }})</template>
							<template #caption>{{ i18n.ts._sensitiveMediaDetection.setSensitiveFlagAutomaticallyDescription }}</template>
						</MkSwitch>

						<!-- 現状 false positive が多すぎて実用に耐えない
						<MkSwitch v-model="disallowUploadWhenPredictedAsPorn">
							<template #label>{{ i18n.ts._sensitiveMediaDetection.disallowUploadWhenPredictedAsPorn }}</template>
						</MkSwitch>
						-->

						<MkButton primary @click="save"><i class="ti ti-device-floppy"></i> {{ i18n.ts.save }}</MkButton>
					</div>
				</MkFolder>

				<MkFolder>
					<template #label>Active Email Validation</template>
					<template v-if="enableActiveEmailValidation" #suffix>Enabled</template>
					<template v-else #suffix>Disabled</template>

					<div class="_gaps_m">
						<span>{{ i18n.ts.activeEmailValidationDescription }}</span>
						<MkSwitch v-model="enableActiveEmailValidation">
							<template #label>Enable</template>
						</MkSwitch>
						<MkSwitch v-model="enableVerifymailApi">
							<template #label>Use Verifymail.io API</template>
						</MkSwitch>
						<MkInput v-model="verifymailAuthKey">
							<template #prefix><i class="ti ti-key"></i></template>
							<template #label>Verifymail.io API Auth Key</template>
						</MkInput>
						<MkSwitch v-model="enableTruemailApi">
							<template #label>Use TrueMail API</template>
						</MkSwitch>
						<MkInput v-model="truemailInstance">
							<template #prefix><i class="ti ti-key"></i></template>
							<template #label>TrueMail API Instance</template>
						</MkInput>
						<MkInput v-model="truemailAuthKey">
							<template #prefix><i class="ti ti-key"></i></template>
							<template #label>TrueMail API Auth Key</template>
						</MkInput>
						<MkButton primary @click="save"><i class="ti ti-device-floppy"></i> {{ i18n.ts.save }}</MkButton>
					</div>
				</MkFolder>

				<MkFolder>
					<template #label>Banned Email Domains</template>

					<div class="_gaps_m">
						<MkTextarea v-model="bannedEmailDomains">
							<template #label>Banned Email Domains List</template>
						</MkTextarea>
						<MkButton primary @click="save"><i class="ti ti-device-floppy"></i> {{ i18n.ts.save }}</MkButton>
					</div>
				</MkFolder>

				<MkFolder>
					<template #label>Log IP address</template>
					<template v-if="enableIpLogging" #suffix>Enabled</template>
					<template v-else #suffix>Disabled</template>

					<div class="_gaps_m">
						<MkSwitch v-model="enableIpLogging" @update:modelValue="save">
							<template #label>Enable</template>
						</MkSwitch>
					</div>
				</MkFolder>
<<<<<<< HEAD

				<MkFolder>
					<template #label>Summaly Proxy</template>

					<div class="_gaps_m">
						<MkInput v-model="summalyProxy">
							<template #prefix><i class="ti ti-link"></i></template>
							<template #label>Summaly Proxy URL</template>
						</MkInput>

						<MkButton primary @click="save"><i class="ti ti-device-floppy"></i> {{ i18n.ts.save }}</MkButton>
					</div>
				</MkFolder>

				<MkFolder>
					<template #label>IndieAuth Clients</template>

					<div class="_gaps">
						<MkButton primary full @click="indieAuthAddNew"><i class="ti ti-plus"></i> New</MkButton>
						<MkFolder v-for="(client, index) in indieAuthClients" :key="`${indieAuthTimestamp}-${index}-${client.createdAt ? client.id : 'new'}`" :defaultOpen="!client.createdAt">
							<template #label>{{ client.name || client.id }}</template>
							<template #icon>
								<i v-if="client.id" class="ti ti-key"></i>
								<i v-else class="ti ti-plus"></i>
							</template>
							<template v-if="client.name && client.id" #caption>{{ client.id }}</template>

							<div class="_gaps_m">
								<MkInput v-model="client.id" :disabled="!!client.createdAt">
									<template #label>Client ID</template>
								</MkInput>
								<MkInput v-model="client.name">
									<template #label>Name</template>
								</MkInput>
								<MkTextarea v-model="client.redirectUris">
									<template #label>Redirect URIs</template>
								</MkTextarea>
								<div class="buttons _buttons">
									<MkButton primary @click="indieAuthSave(client)"><i class="ti ti-device-floppy"></i> Save</MkButton>
									<MkButton v-if="client.createdAt" warn @click="indieAuthDelete(client)"><i class="ti ti-trash"></i> Delete</MkButton>
								</div>
							</div>
						</MkFolder>
						<MkButton v-if="indieAuthHasMore" :class="$style.more" :disabled="!indieAuthHasMore" primary rounded @click="indieAuthFetch()">
							<i class="ti ti-reload"></i>{{ i18n.ts.more }}
						</MkButton>
					</div>
				</MkFolder>

				<MkFolder>
					<template #label>Single Sign-On Service Providers</template>

					<div class="_gaps">
						<MkButton primary full @click="ssoServiceAddNew"><i class="ti ti-plus"></i> New</MkButton>
						<MkFolder v-for="(service, index) in ssoServices" :key="`${ssoServiceTimestamp}-${index}-${service.createdAt ? service.id : 'new'}`" :defaultOpen="!service.createdAt">
							<template #label>{{ service.name || service.id }}</template>
							<template #icon>
								<i v-if="service.id" class="ti ti-key"></i>
								<i v-else class="ti ti-plus"></i>
							</template>
							<template v-if="service.name && service.id" #caption>{{ service.id }}</template>

							<div class="_gaps_m">
								<MkInput v-model="service.id" disabled>
									<template #label>Service ID</template>
								</MkInput>
								<MkInput v-model="service.name">
									<template #label>Name</template>
								</MkInput>
								<MkRadios v-model="service.type" :disabled="!!service.createdAt">
									<option value="jwt">JWT</option>
									<option value="saml">SAML</option>
								</MkRadios>
								<MkInput v-model="service.issuer">
									<template #label>Issuer</template>
								</MkInput>
								<MkTextarea v-model="service.audience">
									<template #label>Audience</template>
								</MkTextarea>
								<MkRadios v-model="service.binding">
									<option value="post">POST</option>
									<option value="redirect">Redirect</option>
								</MkRadios>
								<MkInput v-model="service.acsUrl">
									<template #label>Assertion Consumer Service URL</template>
								</MkInput>
								<MkTextarea v-model="service.publicKey">
									<template #label>{{ service['useCertificate'] ? 'Public Key' : 'Secret' }}</template>
								</MkTextarea>
								<MkInput v-model="service.signatureAlgorithm">
									<template #label>Signature Algorithm</template>
								</MkInput>
								<MkInput v-model="service.cipherAlgorithm">
									<template #label>Cipher Algorithm</template>
								</MkInput>
								<MkSwitch v-model="service.wantAuthnRequestsSigned">
									<template #label>Want Authn Requests Signed</template>
								</MkSwitch>
								<MkSwitch v-model="service.wantAssertionsSigned">
									<template #label>Want Assertions Signed</template>
								</MkSwitch>
								<MkSwitch v-model="service.useCertificate" :disabled="!!service.createdAt">
									<template #label>Use Certificate</template>
								</MkSwitch>
								<MkSwitch v-if="service.useCertificate" v-model="service.regenerateCertificate">
									<template #label>Regenerate Certificate</template>
								</MkSwitch>
								<div class="buttons _buttons">
									<MkButton primary @click="ssoServiceSave(service)"><i class="ti ti-device-floppy"></i> Save</MkButton>
									<MkButton v-if="service.createdAt" warn @click="ssoServiceDelete(service)"><i class="ti ti-trash"></i> Delete</MkButton>
								</div>
							</div>
						</MkFolder>
						<MkButton v-if="ssoServiceHasMore" :class="$style.more" :disabled="!ssoServiceHasMore" primary rounded @click="ssoServiceFetch()">
							<i class="ti ti-reload"></i>{{ i18n.ts.more }}
						</MkButton>
					</div>
				</MkFolder>
=======
>>>>>>> 831c74a2
			</div>
		</FormSuspense>
	</MkSpacer>
</MkStickyContainer>
</template>

<script lang="ts" setup>
import { ref, computed } from 'vue';
import XBotProtection from './bot-protection.vue';
import XHeader from './_header_.vue';
import MkFolder from '@/components/MkFolder.vue';
import MkRadios from '@/components/MkRadios.vue';
import MkSwitch from '@/components/MkSwitch.vue';
import FormSuspense from '@/components/form/suspense.vue';
import MkRange from '@/components/MkRange.vue';
import MkInput from '@/components/MkInput.vue';
import MkButton from '@/components/MkButton.vue';
import MkTextarea from '@/components/MkTextarea.vue';
import * as os from '@/os.js';
import { misskeyApi } from '@/scripts/misskey-api.js';
import { fetchInstance } from '@/instance.js';
import { i18n } from '@/i18n.js';
import { definePageMetadata } from '@/scripts/page-metadata.js';

<<<<<<< HEAD
const summalyProxy = ref<string | null>('');
=======
>>>>>>> 831c74a2
const enableHcaptcha = ref<boolean>(false);
const enableMcaptcha = ref<boolean>(false);
const enableRecaptcha = ref<boolean>(false);
const enableTurnstile = ref<boolean>(false);
const sensitiveMediaDetection = ref<string>('none');
const sensitiveMediaDetectionSensitivity = ref<number>(0);
const setSensitiveFlagAutomatically = ref<boolean>(false);
const enableSensitiveMediaDetectionForVideos = ref<boolean>(false);
const enableIpLogging = ref<boolean>(false);
const enableActiveEmailValidation = ref<boolean>(false);
const enableVerifymailApi = ref<boolean>(false);
const verifymailAuthKey = ref<string | null>(null);
const enableTruemailApi = ref<boolean>(false);
const truemailInstance = ref<string | null>(null);
const truemailAuthKey = ref<string | null>(null);
const bannedEmailDomains = ref<string>('');
const indieAuthClients = ref<any[]>([]);
const indieAuthTimestamp = ref(0);
const indieAuthOffset = ref(0);
const indieAuthHasMore = ref(false);
const ssoServices = ref<any[]>([]);
const ssoServiceTimestamp = ref(0);
const ssoServiceOffset = ref(0);
const ssoServiceHasMore = ref(false);

async function init() {
	const meta = await misskeyApi('admin/meta');
	enableHcaptcha.value = meta.enableHcaptcha;
	enableMcaptcha.value = meta.enableMcaptcha;
	enableRecaptcha.value = meta.enableRecaptcha;
	enableTurnstile.value = meta.enableTurnstile;
	sensitiveMediaDetection.value = meta.sensitiveMediaDetection;
	sensitiveMediaDetectionSensitivity.value =
		meta.sensitiveMediaDetectionSensitivity === 'veryLow' ? 0 :
		meta.sensitiveMediaDetectionSensitivity === 'low' ? 1 :
		meta.sensitiveMediaDetectionSensitivity === 'medium' ? 2 :
		meta.sensitiveMediaDetectionSensitivity === 'high' ? 3 :
		meta.sensitiveMediaDetectionSensitivity === 'veryHigh' ? 4 : 0;
	setSensitiveFlagAutomatically.value = meta.setSensitiveFlagAutomatically;
	enableSensitiveMediaDetectionForVideos.value = meta.enableSensitiveMediaDetectionForVideos;
	enableIpLogging.value = meta.enableIpLogging;
	enableActiveEmailValidation.value = meta.enableActiveEmailValidation;
	enableVerifymailApi.value = meta.enableVerifymailApi;
	verifymailAuthKey.value = meta.verifymailAuthKey;
	enableTruemailApi.value = meta.enableTruemailApi;
	truemailInstance.value = meta.truemailInstance;
	truemailAuthKey.value = meta.truemailAuthKey;
	bannedEmailDomains.value = meta.bannedEmailDomains?.join('\n') || '';
}

function save() {
	os.apiWithDialog('admin/update-meta', {
<<<<<<< HEAD
		summalyProxy: summalyProxy.value === '' ? null : summalyProxy.value,
		sensitiveMediaDetection: sensitiveMediaDetection.value as 'none' | 'all' | 'local' | 'remote',
=======
		sensitiveMediaDetection: sensitiveMediaDetection.value,
>>>>>>> 831c74a2
		sensitiveMediaDetectionSensitivity:
			sensitiveMediaDetectionSensitivity.value === 0 ? 'veryLow' :
			sensitiveMediaDetectionSensitivity.value === 1 ? 'low' :
			sensitiveMediaDetectionSensitivity.value === 2 ? 'medium' :
			sensitiveMediaDetectionSensitivity.value === 3 ? 'high' :
			sensitiveMediaDetectionSensitivity.value === 4 ? 'veryHigh' :
			'veryLow',
		setSensitiveFlagAutomatically: setSensitiveFlagAutomatically.value,
		enableSensitiveMediaDetectionForVideos: enableSensitiveMediaDetectionForVideos.value,
		enableIpLogging: enableIpLogging.value,
		enableActiveEmailValidation: enableActiveEmailValidation.value,
		enableVerifymailApi: enableVerifymailApi.value,
		verifymailAuthKey: verifymailAuthKey.value,
		enableTruemailApi: enableTruemailApi.value,
		truemailInstance: truemailInstance.value,
		truemailAuthKey: truemailAuthKey.value,
		bannedEmailDomains: bannedEmailDomains.value.split('\n'),
	}).then(() => {
		fetchInstance(true);
	});
}

function indieAuthFetch(resetOffset = false) {
	if (resetOffset) {
		indieAuthClients.value = [];
		indieAuthOffset.value = 0;
	}

	misskeyApi('admin/indie-auth/list', {
		offsetMode: true,
		offset: indieAuthOffset.value,
		limit: 10,
	}).then(clients => {
		indieAuthClients.value = indieAuthClients.value.concat(clients.map(client => ({
			...client,
			redirectUris: client.redirectUris.join('\n'),
		})));
		indieAuthTimestamp.value = Date.now();
		indieAuthHasMore.value = clients.length === 10;
		indieAuthOffset.value += clients.length;
	});
}

indieAuthFetch(true);

function indieAuthAddNew() {
	indieAuthClients.value.unshift({
		id: '',
		name: '',
		redirectUris: '',
	});
}

function indieAuthDelete(client) {
	os.confirm({
		type: 'warning',
		text: i18n.tsx.deleteAreYouSure({ x: client.id }),
	}).then(({ canceled }) => {
		if (canceled) return;
		indieAuthClients.value = indieAuthClients.value.filter(x => x !== client);
		os.apiWithDialog('admin/indie-auth/delete', client).then(() => {
			indieAuthFetch(true);
		});
	});
}

async function indieAuthSave(client) {
	const params = {
		id: client.id,
		name: client.name,
		redirectUris: client.redirectUris.split('\n'),
	};

	if (client.createdAt !== undefined) {
		await os.apiWithDialog('admin/indie-auth/update', params).then(() => {
			indieAuthFetch(true);
		});
	} else {
		await os.apiWithDialog('admin/indie-auth/create', params).then(() => {
			indieAuthFetch(true);
		});
	}
}

function ssoServiceFetch(resetOffset = false) {
	if (resetOffset) {
		ssoServices.value = [];
		ssoServiceOffset.value = 0;
	}

	misskeyApi('admin/sso/list', {
		offsetMode: true,
		offset: ssoServiceOffset.value,
		limit: 10,
	}).then(services => {
		ssoServices.value = ssoServices.value.concat(services.map(service => ({
			...service,
			audience: service.audience.join('\n'),
		})));
		ssoServiceTimestamp.value = Date.now();
		ssoServiceHasMore.value = services.length === 10;
		ssoServiceOffset.value += services.length;
	});
}

ssoServiceFetch(true);

function ssoServiceAddNew() {
	ssoServices.value.unshift({
		id: '',
		name: '',
		type: 'jwt',
		issuer: '',
		audience: '',
		binding: 'post',
		acsUrl: '',
		useCertificate: false,
		publicKey: '',
		signatureAlgorithm: 'HS256',
		cipherAlgorithm: '',
		wantAuthnRequestsSigned: false,
		wantAssertionsSigned: true,
		regenerateCertificate: false,
	});
}

function ssoServiceDelete(service) {
	os.confirm({
		type: 'warning',
		text: i18n.tsx.deleteAreYouSure({ x: service.id }),
	}).then(({ canceled }) => {
		if (canceled) return;
		ssoServices.value = ssoServices.value.filter(x => x !== service);
		os.apiWithDialog('admin/sso/delete', service).then(() => {
			ssoServiceFetch(true);
		});
	});
}

async function ssoServiceSave(service) {
	const params = {
		id: service.id,
		name: service.name,
		type: service.type,
		issuer: service.issuer,
		audience: service.audience.split('\n'),
		binding: service.binding,
		acsUrl: service.acsUrl,
		secret: service.publicKey,
		signatureAlgorithm: service.signatureAlgorithm,
		cipherAlgorithm: service.cipherAlgorithm,
		wantAuthnRequestsSigned: service.wantAuthnRequestsSigned,
		wantAssertionsSigned: service.wantAssertionsSigned,
	};

	if (service.createdAt !== undefined) {
		await os.apiWithDialog('admin/sso/update', {
			...params,
			regenerateCertificate: service.regenerateCertificate,
		}).then(() => {
			ssoServiceFetch(true);
		});
	} else {
		await os.apiWithDialog('admin/sso/create', {
			...params,
			useCertificate: service.useCertificate,
		}).then(() => {
			ssoServiceFetch(true);
		});
	}
}

const headerActions = computed(() => []);

const headerTabs = computed(() => []);

definePageMetadata(() => ({
	title: i18n.ts.security,
	icon: 'ti ti-lock',
}));
</script>

<style lang="scss" module>
.more {
	margin-left: auto;
	margin-right: auto;
}
</style><|MERGE_RESOLUTION|>--- conflicted
+++ resolved
@@ -116,20 +116,6 @@
 						<MkSwitch v-model="enableIpLogging" @update:modelValue="save">
 							<template #label>Enable</template>
 						</MkSwitch>
-					</div>
-				</MkFolder>
-<<<<<<< HEAD
-
-				<MkFolder>
-					<template #label>Summaly Proxy</template>
-
-					<div class="_gaps_m">
-						<MkInput v-model="summalyProxy">
-							<template #prefix><i class="ti ti-link"></i></template>
-							<template #label>Summaly Proxy URL</template>
-						</MkInput>
-
-						<MkButton primary @click="save"><i class="ti ti-device-floppy"></i> {{ i18n.ts.save }}</MkButton>
 					</div>
 				</MkFolder>
 
@@ -237,8 +223,6 @@
 						</MkButton>
 					</div>
 				</MkFolder>
-=======
->>>>>>> 831c74a2
 			</div>
 		</FormSuspense>
 	</MkSpacer>
@@ -263,10 +247,6 @@
 import { i18n } from '@/i18n.js';
 import { definePageMetadata } from '@/scripts/page-metadata.js';
 
-<<<<<<< HEAD
-const summalyProxy = ref<string | null>('');
-=======
->>>>>>> 831c74a2
 const enableHcaptcha = ref<boolean>(false);
 const enableMcaptcha = ref<boolean>(false);
 const enableRecaptcha = ref<boolean>(false);
@@ -319,12 +299,7 @@
 
 function save() {
 	os.apiWithDialog('admin/update-meta', {
-<<<<<<< HEAD
-		summalyProxy: summalyProxy.value === '' ? null : summalyProxy.value,
 		sensitiveMediaDetection: sensitiveMediaDetection.value as 'none' | 'all' | 'local' | 'remote',
-=======
-		sensitiveMediaDetection: sensitiveMediaDetection.value,
->>>>>>> 831c74a2
 		sensitiveMediaDetectionSensitivity:
 			sensitiveMediaDetectionSensitivity.value === 0 ? 'veryLow' :
 			sensitiveMediaDetectionSensitivity.value === 1 ? 'low' :
