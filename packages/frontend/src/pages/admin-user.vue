<!--
SPDX-FileCopyrightText: syuilo and other misskey contributors
SPDX-License-Identifier: AGPL-3.0-only
-->

<template>
<MkStickyContainer>
	<template #header><MkPageHeader v-model:tab="tab" :actions="headerActions" :tabs="headerTabs"/></template>
	<MkSpacer :contentMax="600" :marginMin="16" :marginMax="32">
		<FormSuspense :p="init">
			<div v-if="tab === 'overview'" class="_gaps_m">
				<div class="aeakzknw">
					<MkAvatar class="avatar" :user="user" indicator link preview/>
					<div class="body">
						<span class="name"><MkUserName class="name" :user="user"/></span>
						<span class="sub"><span class="acct _monospace">@{{ acct(user) }}</span></span>
						<span class="state">
							<span v-if="suspended" class="suspended">Suspended</span>
							<span v-if="limited" class="limited">Limited</span>
							<span v-if="silenced" class="silenced">Silenced</span>
							<span v-if="moderator" class="moderator">Moderator</span>
						</span>
					</div>
				</div>

				<MkInfo v-if="user.username.includes('.')">{{ i18n.ts.isSystemAccount }}</MkInfo>

				<FormLink v-if="user.host" :to="`/instance-info/${user.host}`">{{ i18n.ts.instanceInfo }}</FormLink>

				<div style="display: flex; flex-direction: column; gap: 1em;">
					<MkKeyValue :copy="user.id" oneline>
						<template #key>ID</template>
						<template #value><span class="_monospace">{{ user.id }}</span></template>
					</MkKeyValue>
					<!-- 要る？
					<MkKeyValue v-if="ips.length > 0" :copy="user.id" oneline>
						<template #key>IP (recent)</template>
						<template #value><span class="_monospace">{{ ips[0].ip }}</span></template>
					</MkKeyValue>
					-->
					<MkKeyValue oneline>
						<template #key>{{ i18n.ts.createdAt }}</template>
						<template #value><span class="_monospace"><MkTime :time="user.createdAt" :mode="'detail'"/></span></template>
					</MkKeyValue>
					<MkKeyValue v-if="info" oneline>
						<template #key>{{ i18n.ts.lastActiveDate }}</template>
						<template #value><span class="_monospace"><MkTime :time="info.lastActiveDate" :mode="'detail'"/></span></template>
					</MkKeyValue>
					<MkKeyValue v-if="info" oneline>
						<template #key>{{ i18n.ts.email }}</template>
						<template #value><span class="_monospace">{{ info.email }}</span></template>
					</MkKeyValue>
				</div>

				<MkTextarea v-model="moderationNote" manualSave>
					<template #label>{{ i18n.ts.moderationNote }}</template>
				</MkTextarea>

				<!--
				<FormSection>
					<template #label>ActivityPub</template>

					<div class="_gaps_m">
						<div style="display: flex; flex-direction: column; gap: 1em;">
							<MkKeyValue v-if="user.host" oneline>
								<template #key>{{ i18n.ts.instanceInfo }}</template>
								<template #value><MkA :to="`/instance-info/${user.host}`" class="_link">{{ user.host }} <i class="ti ti-chevron-right"></i></MkA></template>
							</MkKeyValue>
							<MkKeyValue v-else oneline>
								<template #key>{{ i18n.ts.instanceInfo }}</template>
								<template #value>(Local user)</template>
							</MkKeyValue>
							<MkKeyValue oneline>
								<template #key>{{ i18n.ts.updatedAt }}</template>
								<template #value><MkTime v-if="user.lastFetchedAt" mode="detail" :time="user.lastFetchedAt"/><span v-else>N/A</span></template>
							</MkKeyValue>
							<MkKeyValue v-if="ap" oneline>
								<template #key>Type</template>
								<template #value><span class="_monospace">{{ ap.type }}</span></template>
							</MkKeyValue>
						</div>

						<MkButton v-if="user.host != null" @click="updateRemoteUser"><i class="ti ti-refresh"></i> {{ i18n.ts.updateRemoteUser }}</MkButton>

						<MkFolder>
							<template #label>Raw</template>

							<MkObjectView v-if="ap" tall :value="ap">
							</MkObjectView>
						</MkFolder>
					</div>
				</FormSection>
			-->

				<FormSection>
					<div class="_gaps">
						<MkSwitch v-model="suspended" @update:modelValue="toggleSuspend">{{ i18n.ts.suspend }}</MkSwitch>

						<div>
							<MkButton v-if="user.host == null" inline style="margin-right: 8px;" @click="resetPassword"><i class="ti ti-key"></i> {{ i18n.ts.resetPassword }}</MkButton>
						</div>

						<MkFolder>
							<template #icon><i class="ti ti-license"></i></template>
							<template #label>{{ i18n.ts._role.policies }}</template>
							<div class="_gaps">
								<div v-for="policy in Object.keys(info.policies)" :key="policy">
									{{ policy }} ... {{ info.policies[policy] }}
								</div>
							</div>
						</MkFolder>

						<MkFolder>
							<template #icon><i class="ti ti-password"></i></template>
							<template #label>IP</template>
							<MkInfo v-if="!iAmAdmin" warn>{{ i18n.ts.requireAdminForView }}</MkInfo>
							<MkInfo v-else>The date is the IP address was first acknowledged.</MkInfo>
							<template v-if="iAmAdmin && ips">
								<div v-for="record in ips" :key="record.ip" class="_monospace" :class="$style.ip" style="margin: 1em 0;">
									<span class="date">{{ record.createdAt }}</span>
									<span class="ip">{{ record.ip }}</span>
								</div>
							</template>
						</MkFolder>

						<div>
							<MkButton v-if="iAmModerator" inline danger style="margin-right: 8px;" @click="unsetUserAvatar"><i class="ti ti-user-circle"></i> {{ i18n.ts.unsetUserAvatar }}</MkButton>
							<MkButton v-if="iAmModerator" inline danger @click="unsetUserBanner"><i class="ti ti-photo"></i> {{ i18n.ts.unsetUserBanner }}</MkButton>
						</div>
						<MkButton v-if="$i.isAdmin" inline danger @click="deleteAccount">{{ i18n.ts.deleteAccount }}</MkButton>
					</div>
				</FormSection>
			</div>

			<div v-else-if="tab === 'roles'" class="_gaps">
				<MkButton primary rounded @click="assignRole"><i class="ti ti-plus"></i> {{ i18n.ts.assign }}</MkButton>

				<div v-for="role in info.roles" :key="role.id">
					<div :class="$style.roleItemMain">
						<MkRolePreview :class="$style.role" :role="role" :forModeration="true"/>
						<button class="_button" @click="toggleRoleItem(role)"><i class="ti ti-chevron-down"></i></button>
						<button v-if="role.target === 'manual'" class="_button" :class="$style.roleUnassign" @click="unassignRole(role, $event)"><i class="ti ti-x"></i></button>
						<button v-else class="_button" :class="$style.roleUnassign" disabled><i class="ti ti-ban"></i></button>
					</div>
					<div v-if="expandedRoles.includes(role.id)" :class="$style.roleItemSub">
						<div>Assigned: <MkTime :time="info.roleAssigns.find(a => a.roleId === role.id).createdAt" mode="detail"/></div>
						<div v-if="info.roleAssigns.find(a => a.roleId === role.id).expiresAt">Period: {{ new Date(info.roleAssigns.find(a => a.roleId === role.id).expiresAt).toLocaleString() }}</div>
						<div v-else>Period: {{ i18n.ts.indefinitely }}</div>
					</div>
				</div>
			</div>

			<div v-else-if="tab === 'announcements'" class="_gaps">
				<MkButton primary rounded @click="createAnnouncement"><i class="ti ti-plus"></i> {{ i18n.ts.new }}</MkButton>

				<MkPagination ref="announcementsPaginationEl" :pagination="announcementsPagination">
					<template #default="{ items }">
						<div class="_gaps_s">
							<div v-for="announcement in items" :key="announcement.id" v-panel :class="$style.announcementItem" @click="editAnnouncement(announcement)">
								<span style="margin-right: 0.5em;">
									<i v-if="announcement.icon === 'info'" class="ti ti-info-circle"></i>
									<i v-else-if="announcement.icon === 'warning'" class="ti ti-alert-triangle" style="color: var(--warn);"></i>
									<i v-else-if="announcement.icon === 'error'" class="ti ti-circle-x" style="color: var(--error);"></i>
									<i v-else-if="announcement.icon === 'success'" class="ti ti-check" style="color: var(--success);"></i>
								</span>
								<span>{{ announcement.title }}</span>
								<span v-if="announcement.reads > 0" style="margin-left: auto; opacity: 0.7;">{{ i18n.ts.messageRead }}</span>
							</div>
						</div>
					</template>
				</MkPagination>
			</div>

			<div v-else-if="tab === 'drive'" class="_gaps">
				<MkFileListForAdmin :pagination="filesPagination" viewMode="grid"/>
			</div>

			<div v-else-if="tab === 'chart'" class="_gaps_m">
				<div class="cmhjzshm">
					<div class="selects">
						<MkSelect v-model="chartSrc" style="margin: 0 10px 0 0; flex: 1;">
							<option value="per-user-notes">{{ i18n.ts.notes }}</option>
						</MkSelect>
					</div>
					<div class="charts">
						<div class="label">{{ i18n.t('recentNHours', { n: 90 }) }}</div>
						<MkChart class="chart" :src="chartSrc" span="hour" :limit="90" :args="{ user, withoutAll: true }" :detailed="true"></MkChart>
						<div class="label">{{ i18n.t('recentNDays', { n: 90 }) }}</div>
						<MkChart class="chart" :src="chartSrc" span="day" :limit="90" :args="{ user, withoutAll: true }" :detailed="true"></MkChart>
					</div>
				</div>
			</div>

			<div v-else-if="tab === 'raw'" class="_gaps_m">
				<MkObjectView v-if="info && $i.isAdmin" tall :value="info">
				</MkObjectView>

				<MkObjectView tall :value="user">
				</MkObjectView>
			</div>
		</FormSuspense>
	</MkSpacer>
</MkStickyContainer>
</template>

<script lang="ts" setup>
import { computed, defineAsyncComponent, watch, ref } from 'vue';
import * as Misskey from 'misskey-js';
import MkChart from '@/components/MkChart.vue';
import MkObjectView from '@/components/MkObjectView.vue';
import MkTextarea from '@/components/MkTextarea.vue';
import MkSwitch from '@/components/MkSwitch.vue';
import FormLink from '@/components/form/link.vue';
import FormSection from '@/components/form/section.vue';
import MkButton from '@/components/MkButton.vue';
import MkFolder from '@/components/MkFolder.vue';
import MkKeyValue from '@/components/MkKeyValue.vue';
import MkSelect from '@/components/MkSelect.vue';
import FormSuspense from '@/components/form/suspense.vue';
import MkFileListForAdmin from '@/components/MkFileListForAdmin.vue';
import MkInfo from '@/components/MkInfo.vue';
import * as os from '@/os.js';
import { misskeyApi } from '@/scripts/misskey-api.js';
import { url } from '@/config.js';
import { acct } from '@/filters/user.js';
import { definePageMetadata } from '@/scripts/page-metadata.js';
import { i18n } from '@/i18n.js';
<<<<<<< HEAD
import { iAmAdmin, iAmModerator, $i } from '@/account.js';
=======
import { iAmAdmin, $i, iAmModerator } from '@/account.js';
>>>>>>> 7e52ea48
import MkRolePreview from '@/components/MkRolePreview.vue';
import MkPagination from '@/components/MkPagination.vue';

const props = withDefaults(defineProps<{
	userId: string;
	initialTab?: string;
}>(), {
	initialTab: 'overview',
});

const tab = ref(props.initialTab);
const chartSrc = ref('per-user-notes');
const user = ref<null | Misskey.entities.UserDetailed>();
const init = ref<ReturnType<typeof createFetcher>>();
const info = ref<any>();
const ips = ref<Misskey.entities.AdminGetUserIpsResponse | null>(null);
const ap = ref<any>(null);
const moderator = ref(false);
const silenced = ref(false);
const limited = ref(false);
const suspended = ref(false);
const moderationNote = ref('');
const filesPagination = {
	endpoint: 'admin/drive/files' as const,
	limit: 10,
	params: computed(() => ({
		userId: props.userId,
	})),
};
const announcementsPaginationEl = ref<InstanceType<typeof MkPagination>>();
const announcementsPagination = {
	endpoint: 'admin/announcements/list' as const,
	offsetMode: true,
	limit: 10,
	params: computed(() => ({
		userId: props.userId,
	})),
};
const expandedRoles = ref([]);

function createFetcher() {
	return () => Promise.all([misskeyApi('users/show', {
		userId: props.userId,
	}), misskeyApi('admin/show-user', {
		userId: props.userId,
	}), iAmAdmin ? misskeyApi('admin/get-user-ips', {
		userId: props.userId,
	}) : Promise.resolve(null)]).then(([_user, _info, _ips]) => {
		user.value = _user;
		info.value = _info;
		ips.value = _ips;
		moderator.value = info.value.isModerator;
		silenced.value = info.value.isSilenced;
		limited.value = info.value.isLimited;
		suspended.value = info.value.isSuspended;
		moderationNote.value = info.value.moderationNote;

		watch(moderationNote, async () => {
			await misskeyApi('admin/update-user-note', { userId: user.value.id, text: moderationNote.value });
			await refreshUser();
		});
	});
}

function refreshUser() {
	init.value = createFetcher();
}

async function updateRemoteUser() {
	await os.apiWithDialog('federation/update-remote-user', { userId: user.value.id });
	refreshUser();
}

async function resetPassword() {
	const confirm = await os.confirm({
		type: 'warning',
		text: i18n.ts.resetPasswordConfirm,
	});
	if (confirm.canceled) {
		return;
	} else {
		const { password } = await misskeyApi('admin/reset-password', {
			userId: user.value.id,
		});
		os.alert({
			type: 'success',
			text: i18n.t('newPasswordIs', { password }),
		});
	}
}

async function toggleSuspend(v) {
	const confirm = await os.confirm({
		type: 'warning',
		text: v ? i18n.ts.suspendConfirm : i18n.ts.unsuspendConfirm,
	});
	if (confirm.canceled) {
		suspended.value = !v;
	} else {
		await misskeyApi(v ? 'admin/suspend-user' : 'admin/unsuspend-user', { userId: user.value.id });
		await refreshUser();
	}
}

async function unsetUserAvatar() {
	const confirm = await os.confirm({
		type: 'warning',
		text: i18n.ts.unsetUserAvatarConfirm,
	});
	if (confirm.canceled) return;
	const process = async () => {
		await misskeyApi('admin/unset-user-avatar', { userId: user.value.id });
		os.success();
	};
	await process().catch(err => {
		os.alert({
			type: 'error',
			text: err.toString(),
		});
	});
	refreshUser();
}

async function unsetUserBanner() {
	const confirm = await os.confirm({
		type: 'warning',
		text: i18n.ts.unsetUserBannerConfirm,
	});
	if (confirm.canceled) return;
	const process = async () => {
		await misskeyApi('admin/unset-user-banner', { userId: user.value.id });
		os.success();
	};
	await process().catch(err => {
		os.alert({
			type: 'error',
			text: err.toString(),
		});
	});
	refreshUser();
}

async function deleteAllFiles() {
	const confirm = await os.confirm({
		type: 'warning',
		text: i18n.ts.deleteAllFilesConfirm,
	});
	if (confirm.canceled) return;
	const process = async () => {
		await misskeyApi('admin/delete-all-files-of-a-user', { userId: user.value.id });
		os.success();
	};
	await process().catch(err => {
		os.alert({
			type: 'error',
			text: err.toString(),
		});
	});
	await refreshUser();
}

async function deleteAccount() {
	const confirm = await os.confirm({
		type: 'warning',
		text: i18n.ts.deleteAccountConfirm,
	});
	if (confirm.canceled) return;

	const typed = await os.inputText({
		text: i18n.t('typeToConfirm', { x: user.value?.username }),
	});
	if (typed.canceled) return;

	if (typed.result === user.value?.username) {
		await os.apiWithDialog('admin/delete-account', {
			userId: user.value.id,
		});
	} else {
		os.alert({
			type: 'error',
			text: 'input not match',
		});
	}
}

async function assignRole() {
	const roles = await misskeyApi('admin/roles/list');

	const { canceled, result: roleId } = await os.select({
		title: i18n.ts._role.chooseRoleToAssign,
		items: roles.map(r => ({ text: r.name, value: r.id })),
	});
	if (canceled) return;

	const { canceled: canceled2, result: period } = await os.select({
		title: i18n.ts.period,
		items: [{
			value: 'indefinitely', text: i18n.ts.indefinitely,
		}, {
			value: 'oneHour', text: i18n.ts.oneHour,
		}, {
			value: 'oneDay', text: i18n.ts.oneDay,
		}, {
			value: 'oneWeek', text: i18n.ts.oneWeek,
		}, {
			value: 'oneMonth', text: i18n.ts.oneMonth,
		}],
		default: 'indefinitely',
	});
	if (canceled2) return;

	const expiresAt = period === 'indefinitely' ? null
		: period === 'oneHour' ? Date.now() + (1000 * 60 * 60)
		: period === 'oneDay' ? Date.now() + (1000 * 60 * 60 * 24)
		: period === 'oneWeek' ? Date.now() + (1000 * 60 * 60 * 24 * 7)
		: period === 'oneMonth' ? Date.now() + (1000 * 60 * 60 * 24 * 30)
		: null;

	await os.apiWithDialog('admin/roles/assign', { roleId, userId: user.value.id, expiresAt });
	refreshUser();
}

async function unassignRole(role, ev) {
	os.popupMenu([{
		text: i18n.ts.unassign,
		icon: 'ti ti-x',
		danger: true,
		action: async () => {
			await os.apiWithDialog('admin/roles/unassign', { roleId: role.id, userId: user.value.id });
			refreshUser();
		},
	}], ev.currentTarget ?? ev.target);
}

function toggleRoleItem(role) {
	if (expandedRoles.value.includes(role.id)) {
		expandedRoles.value = expandedRoles.value.filter(x => x !== role.id);
	} else {
		expandedRoles.value.push(role.id);
	}
}

function createAnnouncement(): void {
	os.popup(defineAsyncComponent(() => import('@/components/MkUserAnnouncementEditDialog.vue')), {
		user: user.value,
	}, {
		done: async () => {
			announcementsPaginationEl.value?.reload();
		},
	}, 'closed');
}

function editAnnouncement(announcement): void {
	os.popup(defineAsyncComponent(() => import('@/components/MkUserAnnouncementEditDialog.vue')), {
		user: user.value,
		announcement,
	}, {
		done: async () => {
			announcementsPaginationEl.value?.reload();
		},
	}, 'closed');
}

watch(() => props.userId, () => {
	init.value = createFetcher();
}, {
	immediate: true,
});

watch(user, () => {
	misskeyApi('ap/get', {
		uri: user.value.uri ?? `${url}/users/${user.value.id}`,
	}).then(res => {
		ap.value = res;
	});
});

const headerActions = computed(() => []);

const headerTabs = computed(() => [{
	key: 'overview',
	title: i18n.ts.overview,
	icon: 'ti ti-info-circle',
}, {
	key: 'roles',
	title: i18n.ts.roles,
	icon: 'ti ti-badges',
}, {
	key: 'announcements',
	title: i18n.ts.announcements,
	icon: 'ti ti-speakerphone',
}, {
	key: 'drive',
	title: i18n.ts.drive,
	icon: 'ti ti-cloud',
}, {
	key: 'chart',
	title: i18n.ts.charts,
	icon: 'ti ti-chart-line',
}, {
	key: 'raw',
	title: 'Raw',
	icon: 'ti ti-code',
}]);

definePageMetadata(computed(() => ({
	title: user.value ? acct(user.value) : i18n.ts.userInfo,
	icon: 'ti ti-user-exclamation',
})));
</script>

<style lang="scss" scoped>
.aeakzknw {
	display: flex;
	align-items: center;

	> .avatar {
		display: block;
		width: 64px;
		height: 64px;
		margin-right: 16px;
	}

	> .body {
		flex: 1;
		overflow: hidden;

		> .name {
			display: block;
			width: 100%;
			white-space: nowrap;
			overflow: hidden;
			text-overflow: ellipsis;
		}

		> .sub {
			display: block;
			width: 100%;
			font-size: 85%;
			opacity: 0.7;
			white-space: nowrap;
			overflow: hidden;
			text-overflow: ellipsis;
		}

		> .state {
			display: flex;
			gap: 8px;
			flex-wrap: wrap;
			margin-top: 4px;

			&:empty {
				display: none;
			}

			> .suspended, > .limited, > .silenced, > .moderator {
				display: inline-block;
				border: solid 1px;
				border-radius: 6px;
				padding: 2px 6px;
				font-size: 85%;
			}

			> .suspended {
				color: var(--error);
				border-color: var(--error);
			}

			> .limited {
				color: var(--error);
				border-color: var(--error);
			}

			> .silenced {
				color: var(--warn);
				border-color: var(--warn);
			}

			> .moderator {
				color: var(--success);
				border-color: var(--success);
			}
		}
	}
}

.cmhjzshm {
	> .selects {
		display: flex;
		margin: 0 0 16px 0;
	}

	> .charts {
		> .label {
			margin-bottom: 12px;
			font-weight: bold;
		}
	}
}
</style>

<style lang="scss" module>
.ip {
	display: flex;

	> :global(.date) {
		opacity: 0.7;
	}

	> :global(.ip) {
		margin-left: auto;
	}
}

.roleItemMain {
	display: flex;
}

.role {
	flex: 1;
	min-width: 0;
	margin-right: 8px;
}

.roleItemSub {
	padding: 6px 12px;
	font-size: 85%;
	color: var(--fgTransparentWeak);
}

.roleUnassign {
	width: 32px;
	height: 32px;
	margin-left: 8px;
	align-self: center;
}

.announcementItem {
	display: flex;
	padding: 8px 12px;
	border-radius: 6px;
	cursor: pointer;
}
</style><|MERGE_RESOLUTION|>--- conflicted
+++ resolved
@@ -225,11 +225,7 @@
 import { acct } from '@/filters/user.js';
 import { definePageMetadata } from '@/scripts/page-metadata.js';
 import { i18n } from '@/i18n.js';
-<<<<<<< HEAD
 import { iAmAdmin, iAmModerator, $i } from '@/account.js';
-=======
-import { iAmAdmin, $i, iAmModerator } from '@/account.js';
->>>>>>> 7e52ea48
 import MkRolePreview from '@/components/MkRolePreview.vue';
 import MkPagination from '@/components/MkPagination.vue';
 
