<!--
SPDX-FileCopyrightText: syuilo and misskey-project
SPDX-License-Identifier: AGPL-3.0-only
-->

<template>
<MkStickyContainer>
	<template #header><MkPageHeader v-model:tab="tab" :actions="headerActions" :tabs="headerTabs"/></template>
	<MkSpacer :contentMax="600" :marginMin="16" :marginMax="32">
		<FormSuspense :p="init">
			<div v-if="tab === 'overview'" class="_gaps_m">
				<div class="aeakzknw">
					<MkAvatar class="avatar" :user="user!" indicator link preview/>
					<div class="body">
						<span class="name"><MkUserName class="name" :user="user!"/></span>
						<span class="sub"><span class="acct _monospace">@{{ acct(user!) }}</span></span>
						<span class="state">
							<span v-if="admin" class="admin">Admin</span>
							<span v-if="moderator" class="moderator">Moderator</span>
							<span v-if="silenced" class="silenced">Silenced</span>
							<span v-if="limited" class="limited">Limited</span>
							<span v-if="suspended" class="suspended">Suspended</span>
							<span v-if="deleted" class="deleted">Deleted</span>
						</span>
					</div>
				</div>

				<MkInfo v-if="user?.username.includes('.')">{{ i18n.ts.isSystemAccount }}</MkInfo>

				<FormLink v-if="user?.host" :to="`/instance-info/${user?.host}`">{{ i18n.ts.instanceInfo }}</FormLink>

				<div style="display: flex; flex-direction: column; gap: 1em;">
					<MkKeyValue :copy="user?.id" oneline>
						<template #key>ID</template>
						<template #value><span class="_monospace">{{ user?.id }}</span></template>
					</MkKeyValue>
					<MkKeyValue oneline>
						<template #key>{{ i18n.ts.createdAt }}</template>
						<template #value><span class="_monospace"><MkTime :time="user?.createdAt" :mode="'detail'"/></span></template>
					</MkKeyValue>
					<MkKeyValue v-if="info" oneline>
						<template #key>{{ i18n.ts.lastActiveDate }}</template>
						<template #value><span class="_monospace"><MkTime :time="info.lastActiveDate" :mode="'detail'"/></span></template>
					</MkKeyValue>
					<MkKeyValue v-if="info" oneline>
						<template #key>{{ i18n.ts.email }}</template>
						<template #value><span class="_monospace">{{ info.email }}</span></template>
					</MkKeyValue>
<<<<<<< HEAD
					<MkKeyValue v-if="iAmAdmin && ips ? ips.length : 0 > 0" :copy="ips ? ips[0].ip : null" oneline>
=======
					<MkKeyValue v-if="iAmAdmin && ips && ips.length > 0" :copy="ips[0].ip" oneline>
>>>>>>> 7377c780
						<template #key>IP (recent)</template>
						<template #value><span class="_monospace">{{ ips ? ips[0].ip : 'N/A' }}</span></template>
					</MkKeyValue>
				</div>

				<MkTextarea v-model="moderationNote" manualSave>
					<template #label>{{ i18n.ts.moderationNote }}</template>
				</MkTextarea>

				<FormSection>
					<div class="_gaps">
						<MkFolder v-if="iAmModerator" defaultOpen>
							<template #icon><i class="ti ti-shield"></i></template>
							<template #label>{{ i18n.ts.moderation }}</template>
							<div class="_gaps">
								<MkSwitch v-model="suspended" @update:modelValue="toggleSuspend">{{ i18n.ts.suspend }}</MkSwitch>
								<MkButton v-if="user?.host == null" @click="resetPassword"><i class="ti ti-key"></i> {{ i18n.ts.resetPassword }}</MkButton>
								<MkButton inline danger @click="unsetUserAvatar"><i class="ti ti-user-circle"></i> {{ i18n.ts.unsetUserAvatar }}</MkButton>
								<MkButton inline danger @click="unsetUserBanner"><i class="ti ti-photo"></i> {{ i18n.ts.unsetUserBanner }}</MkButton>
								<MkButton inline danger @click="unsetUserMutualLink"><i class="ti ti-photo"></i> {{ i18n.ts.unsetUserMutualLink }}</MkButton>
							</div>
						</MkFolder>

						<MkFolder>
							<template #icon><i class="ti ti-license"></i></template>
							<template #label>{{ i18n.ts._role.policies }}</template>
							<div class="_gaps">
								<div v-for="policy in Object.keys(info.policies)" :key="policy">
									{{ policy }} ... {{ info.policies[policy] }}
								</div>
							</div>
						</MkFolder>

						<MkFolder>
							<template #icon><i class="ti ti-password"></i></template>
							<template #label>IP</template>
							<MkInfo v-if="!iAmAdmin" warn>{{ i18n.ts.requireAdminForView }}</MkInfo>
							<MkInfo v-else>The date is the IP address was first acknowledged.</MkInfo>
							<template v-if="iAmAdmin && ips">
								<div v-for="record in ips" :key="record.ip" class="_monospace" :class="$style.ip" style="margin: 1em 0;">
									<span class="date">{{ record.createdAt }}</span>
									<span class="ip">{{ record.ip }}</span>
								</div>
							</template>
						</MkFolder>

						<MkFolder v-if="iAmAdmin">
							<template #icon><i class="ti ti-user-x"></i></template>
							<template #label>{{ i18n.ts.deleteAccount }}</template>
							<div class="_gaps">
								<MkButton inline danger @click="deleteAccount(true)"><i class="ti ti-user-x"></i> {{ i18n.ts.deleteAccount }}</MkButton>
								<MkButton inline danger @click="deleteAccount(false)"><i class="ti ti-file-shredder"></i> {{ i18n.ts.deleteAccount }} ({{ i18n.ts.all }})</MkButton>
							</div>
						</MkFolder>
					</div>
				</FormSection>
			</div>

			<div v-else-if="tab === 'roles'" class="_gaps">
				<MkButton primary rounded @click="assignRole"><i class="ti ti-plus"></i> {{ i18n.ts.assign }}</MkButton>

				<div v-for="role in info.roles" :key="role.id">
					<div :class="$style.roleItemMain">
						<MkRolePreview :class="$style.role" :role="role" :forModeration="true"/>
						<button class="_button" @click="toggleRoleItem(role)"><i class="ti ti-chevron-down"></i></button>
						<button v-if="role.target === 'manual'" class="_button" :class="$style.roleUnassign" @click="unassignRole(role, $event)"><i class="ti ti-x"></i></button>
						<button v-else class="_button" :class="$style.roleUnassign" disabled><i class="ti ti-ban"></i></button>
					</div>
					<div v-if="expandedRoles.includes(role.id)" :class="$style.roleItemSub">
						<div>Assigned: <MkTime :time="info.roleAssigns.find(a => a.roleId === role.id).createdAt" mode="detail"/></div>
						<div v-if="info.roleAssigns.find(a => a.roleId === role.id).expiresAt">Period: {{ new Date(info.roleAssigns.find(a => a.roleId === role.id).expiresAt).toLocaleString() }}</div>
						<div v-else>Period: {{ i18n.ts.indefinitely }}</div>
					</div>
				</div>
			</div>

			<div v-else-if="tab === 'announcements'" class="_gaps">
				<MkButton primary rounded @click="createAnnouncement"><i class="ti ti-plus"></i> {{ i18n.ts.new }}</MkButton>

				<MkPagination ref="announcementsPaginationEl" :pagination="announcementsPagination">
					<template #default="{ items }">
						<div class="_gaps_s">
							<div v-for="announcement in items" :key="announcement.id" v-panel :class="$style.announcementItem" @click="editAnnouncement(announcement)">
								<span style="margin-right: 0.5em;">
									<i v-if="announcement.icon === 'info'" class="ti ti-info-circle"></i>
									<i v-else-if="announcement.icon === 'warning'" class="ti ti-alert-triangle" style="color: var(--warn);"></i>
									<i v-else-if="announcement.icon === 'error'" class="ti ti-circle-x" style="color: var(--error);"></i>
									<i v-else-if="announcement.icon === 'success'" class="ti ti-check" style="color: var(--success);"></i>
								</span>
								<span>{{ announcement.title }}</span>
								<span v-if="announcement.reads > 0" style="margin-left: auto; opacity: 0.7;">{{ i18n.ts.messageRead }}</span>
							</div>
						</div>
					</template>
				</MkPagination>
			</div>

			<div v-else-if="tab === 'drive'" class="_gaps">
				<MkButton v-if="iAmModerator" inline danger @click="deleteAllFiles"><i class="ti ti-trash"></i> {{ i18n.ts.deleteAllFiles }}</MkButton>
				<MkFileListForAdmin :pagination="filesPagination" viewMode="grid"/>
			</div>

			<div v-else-if="tab === 'chart'" class="_gaps_m">
				<div class="cmhjzshm">
					<div class="selects">
						<MkSelect v-model="chartSrc" style="margin: 0 10px 0 0; flex: 1;">
							<option value="per-user-notes">{{ i18n.ts.notes }}</option>
						</MkSelect>
					</div>
					<div class="charts">
						<div class="label">{{ i18n.tsx.recentNHours({ n: 90 }) }}</div>
						<MkChart class="chart" :src="chartSrc" span="hour" :limit="90" :args="{ user, withoutAll: true }" :detailed="true"></MkChart>
						<div class="label">{{ i18n.tsx.recentNDays({ n: 90 }) }}</div>
						<MkChart class="chart" :src="chartSrc" span="day" :limit="90" :args="{ user, withoutAll: true }" :detailed="true"></MkChart>
					</div>
				</div>
			</div>

			<div v-else-if="tab === 'activitypub'" class="_gaps_m">
				<div style="display: flex; flex-direction: column; gap: 1em;">
					<MkKeyValue v-if="user.host" oneline>
						<template #key>{{ i18n.ts.instanceInfo }}</template>
						<template #value><MkA :to="`/instance-info/${user.host}`" class="_link">{{ user.host }} <i class="ti ti-chevron-right"></i></MkA></template>
					</MkKeyValue>
					<MkKeyValue v-else oneline>
						<template #key>{{ i18n.ts.instanceInfo }}</template>
						<template #value>(Local user)</template>
					</MkKeyValue>
					<MkKeyValue oneline>
						<template #key>{{ i18n.ts.updatedAt }}</template>
						<template #value><MkTime v-if="user.lastFetchedAt" mode="detail" :time="user.lastFetchedAt"/><span v-else>N/A</span></template>
					</MkKeyValue>
					<MkKeyValue v-if="ap" oneline>
						<template #key>Type</template>
						<template #value><span class="_monospace">{{ ap.type }}</span></template>
					</MkKeyValue>
				</div>

				<MkButton v-if="user.host != null" @click="updateRemoteUser"><i class="ti ti-refresh"></i> {{ i18n.ts.updateRemoteUser }}</MkButton>

				<MkFolder>
					<template #label>Raw</template>

					<MkObjectView v-if="ap" tall :value="ap">
					</MkObjectView>
				</MkFolder>
			</div>

			<div v-else-if="tab === 'raw'" class="_gaps_m">
				<MkObjectView v-if="info && $i.isAdmin" tall :value="info">
				</MkObjectView>

				<MkObjectView tall :value="user">
				</MkObjectView>
			</div>
		</FormSuspense>
	</MkSpacer>
</MkStickyContainer>
</template>

<script lang="ts" setup>
import { computed, defineAsyncComponent, watch, ref } from 'vue';
import * as Misskey from 'misskey-js';
import MkChart from '@/components/MkChart.vue';
import MkObjectView from '@/components/MkObjectView.vue';
import MkTextarea from '@/components/MkTextarea.vue';
import MkSwitch from '@/components/MkSwitch.vue';
import FormLink from '@/components/form/link.vue';
import FormSection from '@/components/form/section.vue';
import MkButton from '@/components/MkButton.vue';
import MkFolder from '@/components/MkFolder.vue';
import MkKeyValue from '@/components/MkKeyValue.vue';
import MkSelect from '@/components/MkSelect.vue';
import FormSuspense from '@/components/form/suspense.vue';
import MkFileListForAdmin from '@/components/MkFileListForAdmin.vue';
import MkInfo from '@/components/MkInfo.vue';
import * as os from '@/os.js';
import { misskeyApi } from '@/scripts/misskey-api.js';
import { url } from '@/config.js';
import { acct } from '@/filters/user.js';
import { definePageMetadata } from '@/scripts/page-metadata.js';
import { i18n } from '@/i18n.js';
import { iAmAdmin, iAmModerator, $i } from '@/account.js';
import MkRolePreview from '@/components/MkRolePreview.vue';
import MkPagination from '@/components/MkPagination.vue';

const props = withDefaults(defineProps<{
	userId: string;
	initialTab?: string;
}>(), {
	initialTab: 'overview',
});

const tab = ref(props.initialTab);
const chartSrc = ref('per-user-notes');
const user = ref<null | Misskey.entities.UserDetailed>();
const init = ref<ReturnType<typeof createFetcher>>();
const info = ref<any>();
const ips = ref<Misskey.entities.AdminGetUserIpsResponse | null>(null);
const ap = ref<any>(null);
const admin = ref(false);
const moderator = ref(false);
const silenced = ref(false);
const limited = ref(false);
const suspended = ref(false);
const deleted = ref(false);
const moderationNote = ref('');
const filesPagination = {
	endpoint: 'admin/drive/files' as const,
	limit: 10,
	params: computed(() => ({
		userId: props.userId,
	})),
};
const announcementsPaginationEl = ref<InstanceType<typeof MkPagination>>();
const announcementsPagination = {
	endpoint: 'admin/announcements/list' as const,
	offsetMode: true,
	limit: 10,
	params: computed(() => ({
		userId: props.userId,
	})),
};
const expandedRoles = ref([]);

function createFetcher() {
	return () => Promise.all([misskeyApi('users/show', {
		userId: props.userId,
	}), misskeyApi('admin/show-user', {
		userId: props.userId,
	}), iAmAdmin ? misskeyApi('admin/get-user-ips', {
		userId: props.userId,
	}) : Promise.resolve(null)]).then(([_user, _info, _ips]) => {
		user.value = _user;
		info.value = _info;
		ips.value = _ips;
		admin.value = info.value.isAdmin;
		moderator.value = info.value.isModerator;
		silenced.value = info.value.isSilenced;
		limited.value = info.value.isLimited;
		suspended.value = info.value.isSuspended;
		deleted.value = info.value.isDeleted;
		moderationNote.value = info.value.moderationNote;

		watch(moderationNote, async () => {
			await misskeyApi('admin/update-user-note', {
				userId: user.value.id, text: moderationNote.value,
			}).then(refreshUser);
		});
	});
}

function refreshUser() {
	init.value = createFetcher();
}

async function updateRemoteUser() {
	await os.apiWithDialog('federation/update-remote-user', {
		userId: user.value.id,
	}).then(refreshUser);
}

async function resetPassword() {
	const confirm = await os.confirm({
		type: 'warning',
		text: i18n.ts.resetPasswordConfirm,
	});
	if (confirm.canceled) {
		return;
	} else {
		const { password } = await misskeyApi('admin/reset-password', {
			userId: user.value.id,
		});
		os.alert({
			type: 'success',
			text: i18n.tsx.newPasswordIs({ password }),
		});
	}
}

async function toggleSuspend(v) {
	const confirm = await os.confirm({
		type: 'warning',
		text: v ? i18n.ts.suspendConfirm : i18n.ts.unsuspendConfirm,
	});
	if (confirm.canceled) {
		suspended.value = !v;
	} else {
		await misskeyApi(v ? 'admin/suspend-user' : 'admin/unsuspend-user', {
			userId: user.value.id,
		}).then(refreshUser);
	}
}

async function unsetUserAvatar() {
	const confirm = await os.confirm({
		type: 'warning',
		text: i18n.ts.unsetUserAvatarConfirm,
	});
	if (confirm.canceled) return;

	await os.apiWithDialog('admin/unset-user-avatar', {
		userId: user.value.id,
	}).then(refreshUser);
}

async function unsetUserBanner() {
	const confirm = await os.confirm({
		type: 'warning',
		text: i18n.ts.unsetUserBannerConfirm,
	});
	if (confirm.canceled) return;

	await os.apiWithDialog('admin/unset-user-banner', {
		userId: user.value.id,
	}).then(refreshUser);
}

async function unsetUserMutualLink() {
	const confirm = await os.confirm({
		type: 'warning',
		text: i18n.ts.unsetUserMutualLinkConfirm,
	});
	if (confirm.canceled) return;

	await os.apiWithDialog('admin/unset-user-mutual-banner', {
		userId: user.value.id,
	}).then(refreshUser);
}

async function deleteAllFiles() {
	const confirm = await os.confirm({
		type: 'warning',
		text: i18n.ts.deleteAllFilesConfirm,
	});
	if (confirm.canceled) return;

	const typed = await os.inputText({
		text: i18n.tsx.typeToConfirm({ x: user.value?.username }),
	});
	if (typed.canceled) return;

	if (typed.result === user.value?.username) {
		await os.apiWithDialog('admin/drive/delete-all-files-of-a-user', {
			userId: user.value.id,
		}).then(refreshUser);
	} else {
		os.alert({
			type: 'error',
			text: 'input not match',
		});
	}
}

async function deleteAccount(soft: boolean) {
	const confirm = await os.confirm({
		type: 'warning',
		text: i18n.ts.deleteAccountConfirm,
	});
	if (confirm.canceled) return;

	const typed = await os.inputText({
		text: i18n.tsx.typeToConfirm({ x: user.value?.username }),
	});
	if (typed.canceled) return;

	if (typed.result === user.value?.username) {
		await os.apiWithDialog('admin/accounts/delete', {
			userId: user.value.id,
			soft,
		}).then(refreshUser);
	} else {
		os.alert({
			type: 'error',
			text: 'input not match',
		});
	}
}

async function assignRole() {
	const roles = await misskeyApi('admin/roles/list');

	const { canceled, result: roleId } = await os.select({
		title: i18n.ts._role.chooseRoleToAssign,
		items: roles.map(r => ({ text: r.name, value: r.id })),
	});
	if (canceled) return;

	const { canceled: canceled2, result: period } = await os.select({
		title: i18n.ts.period + ': ' + roles.find(r => r.id === roleId)!.name,
		items: [{
			value: 'indefinitely', text: i18n.ts.indefinitely,
		}, {
			value: 'oneHour', text: i18n.ts.oneHour,
		}, {
			value: 'oneDay', text: i18n.ts.oneDay,
		}, {
			value: 'oneWeek', text: i18n.ts.oneWeek,
		}, {
			value: 'oneMonth', text: i18n.ts.oneMonth,
		}],
		default: 'indefinitely',
	});
	if (canceled2) return;

	const expiresAt = period === 'indefinitely' ? null
		: period === 'oneHour' ? Date.now() + (1000 * 60 * 60)
		: period === 'oneDay' ? Date.now() + (1000 * 60 * 60 * 24)
		: period === 'oneWeek' ? Date.now() + (1000 * 60 * 60 * 24 * 7)
		: period === 'oneMonth' ? Date.now() + (1000 * 60 * 60 * 24 * 30)
		: null;

	await os.apiWithDialog('admin/roles/assign', {
		roleId, userId: user.value.id, expiresAt,
	}).then(refreshUser);
}

async function unassignRole(role, ev) {
	os.popupMenu([{
		text: i18n.ts.unassign,
		icon: 'ti ti-x',
		danger: true,
		action: async () => {
			await os.apiWithDialog('admin/roles/unassign', {
				roleId: role.id, userId: user.value.id,
			}).then(refreshUser);
		},
	}], ev.currentTarget ?? ev.target);
}

function toggleRoleItem(role) {
	if (expandedRoles.value.includes(role.id)) {
		expandedRoles.value = expandedRoles.value.filter(x => x !== role.id);
	} else {
		expandedRoles.value.push(role.id);
	}
}

function createAnnouncement(): void {
	os.popup(defineAsyncComponent(() => import('@/components/MkUserAnnouncementEditDialog.vue')), {
		user: user.value,
	}, {
		done: async () => {
			announcementsPaginationEl.value?.reload();
		},
	}, 'closed');
}

function editAnnouncement(announcement): void {
	os.popup(defineAsyncComponent(() => import('@/components/MkUserAnnouncementEditDialog.vue')), {
		user: user.value,
		announcement,
	}, {
		done: async () => {
			announcementsPaginationEl.value?.reload();
		},
	}, 'closed');
}

watch(() => props.userId, () => {
	init.value = createFetcher();
}, {
	immediate: true,
});

watch(user, () => {
	misskeyApi('ap/get', {
		uri: user.value.uri ?? `${url}/users/${user.value.id}`,
	}).then(res => {
		ap.value = res;
	});
});

const headerActions = computed(() => []);

const headerTabs = computed(() => [{
	key: 'overview',
	title: i18n.ts.overview,
	icon: 'ti ti-info-circle',
}, {
	key: 'roles',
	title: i18n.ts.roles,
	icon: 'ti ti-badges',
}, {
	key: 'announcements',
	title: i18n.ts.announcements,
	icon: 'ti ti-speakerphone',
}, {
	key: 'drive',
	title: i18n.ts.drive,
	icon: 'ti ti-cloud',
}, {
	key: 'chart',
	title: i18n.ts.charts,
	icon: 'ti ti-chart-line',
}, {
	key: 'activitypub',
	title: 'ActivityPub',
	icon: 'ti ti-share',
}, {
	key: 'raw',
	title: 'Raw',
	icon: 'ti ti-code',
}]);

definePageMetadata(() => ({
	title: user.value ? acct(user.value) : i18n.ts.userInfo,
	icon: 'ti ti-user-exclamation',
}));
</script>

<style lang="scss" scoped>
.aeakzknw {
	display: flex;
	align-items: center;

	> .avatar {
		display: block;
		width: 64px;
		height: 64px;
		margin-right: 16px;
	}

	> .body {
		flex: 1;
		overflow: hidden;

		> .name {
			display: block;
			width: 100%;
			white-space: nowrap;
			overflow: hidden;
			text-overflow: ellipsis;
		}

		> .sub {
			display: block;
			width: 100%;
			font-size: 85%;
			opacity: 0.7;
			white-space: nowrap;
			overflow: hidden;
			text-overflow: ellipsis;
		}

		> .state {
			display: flex;
			gap: 8px;
			flex-wrap: wrap;
			margin-top: 4px;

			&:empty {
				display: none;
			}

			> .admin,
			> .moderator,
			> .silenced,
			> .limited,
			> .suspended,
			> .deleted {
				display: inline-block;
				border: solid 1px;
				border-radius: 6px;
				padding: 2px 6px;
				font-size: 85%;
			}

			> .admin {
				color: var(--success);
				border-color: var(--success);
			}

			> .moderator {
				color: var(--success);
				border-color: var(--success);
			}

			> .silenced {
				color: var(--warn);
				border-color: var(--warn);
			}

			> .limited {
				color: var(--error);
				border-color: var(--error);
			}

			> .suspended {
				color: var(--error);
				border-color: var(--error);
			}

			> .deleted {
				color: var(--error);
				border-color: var(--error);
			}
		}
	}
}

.cmhjzshm {
	> .selects {
		display: flex;
		margin: 0 0 16px 0;
	}

	> .charts {
		> .label {
			margin-bottom: 12px;
			font-weight: bold;
		}
	}
}
</style>

<style lang="scss" module>
.ip {
	display: flex;

	> :global(.date) {
		opacity: 0.7;
	}

	> :global(.ip) {
		margin-left: auto;
	}
}

.roleItemMain {
	display: flex;
}

.role {
	flex: 1;
	min-width: 0;
	margin-right: 8px;
}

.roleItemSub {
	padding: 6px 12px;
	font-size: 85%;
	color: var(--fgTransparentWeak);
}

.roleUnassign {
	width: 32px;
	height: 32px;
	margin-left: 8px;
	align-self: center;
}

.announcementItem {
	display: flex;
	padding: 8px 12px;
	border-radius: 6px;
	cursor: pointer;
}
</style><|MERGE_RESOLUTION|>--- conflicted
+++ resolved
@@ -46,11 +46,7 @@
 						<template #key>{{ i18n.ts.email }}</template>
 						<template #value><span class="_monospace">{{ info.email }}</span></template>
 					</MkKeyValue>
-<<<<<<< HEAD
-					<MkKeyValue v-if="iAmAdmin && ips ? ips.length : 0 > 0" :copy="ips ? ips[0].ip : null" oneline>
-=======
 					<MkKeyValue v-if="iAmAdmin && ips && ips.length > 0" :copy="ips[0].ip" oneline>
->>>>>>> 7377c780
 						<template #key>IP (recent)</template>
 						<template #value><span class="_monospace">{{ ips ? ips[0].ip : 'N/A' }}</span></template>
 					</MkKeyValue>
