<!--
SPDX-FileCopyrightText: syuilo and misskey-project
SPDX-License-Identifier: AGPL-3.0-only
-->

<template>
<MkStickyContainer>
	<template #header><MkPageHeader v-model:tab="tab" :actions="headerActions" :tabs="headerTabs"/></template>
	<MkHorizontalSwipe v-model:tab="tab" :tabs="headerTabs">
		<MkSpacer v-if="tab === 'overview'" :contentMax="600" :marginMin="20">
			<div class="_gaps_m">
				<div :class="$style.banner" :style="{ backgroundImage: `url(${ instance.bannerUrl })` }">
					<div style="overflow: clip;">
						<img :src="instance.iconUrl ?? instance.faviconUrl ?? '/favicon.ico'" alt="" :class="$style.bannerIcon"/>
						<div :class="$style.bannerName">
							<b>{{ instance.name ?? host }}</b>
						</div>
					</div>
				</div>

				<MkKeyValue>
					<template #key>{{ i18n.ts.description }}</template>
					<template #value><div v-html="instance.description"></div></template>
				</MkKeyValue>

				<FormSection>
					<div class="_gaps_m">
						<MkKeyValue :copy="version">
							<template #key>Misskey</template>
							<template #value>{{ version }}</template>
						</MkKeyValue>
						<div v-html="i18n.tsx.poweredByMisskeyDescription({ name: instance.name ?? host })">
						</div>
						<FormLink to="/about-misskey">
							<template #icon><i class="ti ti-info-circle"></i></template>
							{{ i18n.ts.aboutMisskey }}
						</FormLink>
<<<<<<< HEAD
						<FormLink :to="instance.repositoryUrl" external>
							<template #icon><i class="ti ti-code"></i></template>
							{{ i18n.ts.sourcecode }}
							<template #suffix>GitHub</template>
						</FormLink>
=======
						<FormLink v-if="instance.repositoryUrl || instance.providesTarball" :to="instance.repositoryUrl || `/tarball/misskey-${version}.tar.gz`" external>
							<template #icon><i class="ti ti-code"></i></template>
							{{ i18n.ts.sourceCode }}
						</FormLink>
						<MkInfo v-else warn>
							{{ i18n.ts.sourceCodeIsNotYetProvided }}
						</MkInfo>
>>>>>>> b36e6b1a
					</div>
				</FormSection>

				<FormSection>
					<div class="_gaps_m">
						<FormSplit>
							<MkKeyValue>
								<template #key>{{ i18n.ts.administrator }}</template>
								<template #value>{{ instance.maintainerName }}</template>
							</MkKeyValue>
							<MkKeyValue>
								<template #key>{{ i18n.ts.contact }}</template>
								<template #value>{{ instance.maintainerEmail }}</template>
							</MkKeyValue>
						</FormSplit>
						<FormLink v-if="instance.impressumUrl" :to="instance.impressumUrl" external>
							<template #icon><i class="ti ti-user-shield"></i></template>
							{{ i18n.ts.impressum }}
						</FormLink>
						<div class="_gaps_s">
							<MkFolder v-if="instance.serverRules.length > 0">
								<template #label>
									<i class="ti ti-checkup-list"></i>
									{{ i18n.ts.serverRules }}
								</template>

								<ol class="_gaps_s" :class="$style.rules">
									<li v-for="(item, index) in instance.serverRules" :key="index" :class="$style.rule"><div :class="$style.ruleText" v-html="item"></div></li>
								</ol>
							</MkFolder>
							<FormLink v-if="instance.tosUrl" :to="instance.tosUrl" external>
								<template #icon><i class="ti ti-license"></i></template>
								{{ i18n.ts.termsOfService }}
							</FormLink>
							<FormLink v-if="instance.privacyPolicyUrl" :to="instance.privacyPolicyUrl" external>
								<template #icon><i class="ti ti-shield-lock"></i></template>
								{{ i18n.ts.privacyPolicy }}
							</FormLink>
							<FormLink v-if="instance.feedbackUrl" :to="instance.feedbackUrl" external>
								<template #icon><i class="ti ti-message"></i></template>
								{{ i18n.ts.feedback }}
<<<<<<< HEAD
								<template #suffix>Helpdesk</template>
							</FormLink>
							<FormLink to="https://misskeyhq.fanbox.cc" external>
								<template #icon><i class="ti ti-pig-money"></i></template>
								{{ i18n.tsx.supportThisInstance({ name: instance.name ?? host }) }}
								<template #suffix>pixivFANBOX</template>
=======
>>>>>>> b36e6b1a
							</FormLink>
						</div>
					</div>
				</FormSection>

				<FormSuspense :p="initStats">
					<FormSection>
						<template #label>{{ i18n.ts.statistics }}</template>
						<FormSplit>
							<MkKeyValue>
								<template #key>{{ i18n.ts.users }}</template>
								<template #value>{{ number(stats.originalUsersCount) }}</template>
							</MkKeyValue>
							<MkKeyValue>
								<template #key>{{ i18n.ts.notes }}</template>
								<template #value>{{ number(stats.originalNotesCount) }}</template>
							</MkKeyValue>
						</FormSplit>
					</FormSection>
				</FormSuspense>

				<FormSection>
					<template #label>Well-known resources</template>
					<div class="_gaps_s">
						<FormLink :to="`/.well-known/host-meta`" external>host-meta</FormLink>
						<FormLink :to="`/.well-known/host-meta.json`" external>host-meta.json</FormLink>
						<FormLink :to="`/.well-known/nodeinfo`" external>nodeinfo</FormLink>
						<FormLink :to="`/robots.txt`" external>robots.txt</FormLink>
						<FormLink :to="`/manifest.json`" external>manifest.json</FormLink>
					</div>
				</FormSection>
			</div>
		</MkSpacer>
		<MkSpacer v-else-if="tab === 'emojis'" :contentMax="1000" :marginMin="20">
			<XEmojis/>
		</MkSpacer>
		<MkSpacer v-else-if="tab === 'federation'" :contentMax="1000" :marginMin="20">
			<XFederation/>
		</MkSpacer>
		<MkSpacer v-else-if="tab === 'charts'" :contentMax="1000" :marginMin="20">
			<MkInstanceStats/>
		</MkSpacer>
	</MkHorizontalSwipe>
</MkStickyContainer>
</template>

<script lang="ts" setup>
import { computed, watch, ref } from 'vue';
import * as Misskey from 'misskey-js';
import XEmojis from './about.emojis.vue';
import XFederation from './about.federation.vue';
import { version, host } from '@/config.js';
import FormLink from '@/components/form/link.vue';
import FormSection from '@/components/form/section.vue';
import FormSuspense from '@/components/form/suspense.vue';
import FormSplit from '@/components/form/split.vue';
import MkFolder from '@/components/MkFolder.vue';
import MkKeyValue from '@/components/MkKeyValue.vue';
import MkInfo from '@/components/MkInfo.vue';
import MkInstanceStats from '@/components/MkInstanceStats.vue';
import MkHorizontalSwipe from '@/components/MkHorizontalSwipe.vue';
import { misskeyApi } from '@/scripts/misskey-api.js';
import number from '@/filters/number.js';
import { i18n } from '@/i18n.js';
import { definePageMetadata } from '@/scripts/page-metadata.js';
import { claimAchievement } from '@/scripts/achievements.js';
import { instance } from '@/instance.js';

const props = withDefaults(defineProps<{
	initialTab?: string;
}>(), {
	initialTab: 'overview',
});

const stats = ref<Misskey.entities.StatsResponse | null>(null);
const tab = ref(props.initialTab);

watch(tab, () => {
	if (tab.value === 'charts') {
		claimAchievement('viewInstanceChart');
	}
});

const initStats = () => misskeyApi('stats', {
}).then((res) => {
	stats.value = res;
});

const headerActions = computed(() => []);

const headerTabs = computed(() => [{
	key: 'overview',
	title: i18n.ts.overview,
}, {
	key: 'emojis',
	title: i18n.ts.customEmojis,
	icon: 'ti ti-icons',
}, {
	key: 'federation',
	title: i18n.ts.federation,
	icon: 'ti ti-whirl',
}, {
	key: 'charts',
	title: i18n.ts.charts,
	icon: 'ti ti-chart-line',
}]);

definePageMetadata(() => ({
	title: i18n.ts.instanceInfo,
	icon: 'ti ti-info-circle',
}));
</script>

<style lang="scss" module>
.banner {
	text-align: center;
	border-radius: 10px;
	overflow: clip;
	background-size: cover;
	background-position: center center;
}

.bannerIcon {
	display: block;
	margin: 16px auto 0 auto;
	height: 64px;
	border-radius: 8px;
}

.bannerName {
	display: block;
	padding: 16px;
	color: #fff;
	text-shadow: 0 0 8px #000;
	background: linear-gradient(transparent, rgba(0, 0, 0, 0.7));
}

.rules {
	counter-reset: item;
	list-style: none;
	padding: 0;
	margin: 0;
}

.rule {
	display: flex;
	gap: 8px;
	word-break: break-word;

	&::before {
		flex-shrink: 0;
		display: flex;
		position: sticky;
		top: calc(var(--stickyTop, 0px) + 8px);
		counter-increment: item;
		content: counter(item);
		width: 32px;
		height: 32px;
		line-height: 32px;
		background-color: var(--accentedBg);
		color: var(--accent);
		font-size: 13px;
		font-weight: bold;
		align-items: center;
		justify-content: center;
		border-radius: 999px;
	}
}

.ruleText {
	padding-top: 6px;
}
</style><|MERGE_RESOLUTION|>--- conflicted
+++ resolved
@@ -35,21 +35,14 @@
 							<template #icon><i class="ti ti-info-circle"></i></template>
 							{{ i18n.ts.aboutMisskey }}
 						</FormLink>
-<<<<<<< HEAD
-						<FormLink :to="instance.repositoryUrl" external>
-							<template #icon><i class="ti ti-code"></i></template>
-							{{ i18n.ts.sourcecode }}
-							<template #suffix>GitHub</template>
-						</FormLink>
-=======
-						<FormLink v-if="instance.repositoryUrl || instance.providesTarball" :to="instance.repositoryUrl || `/tarball/misskey-${version}.tar.gz`" external>
+						<FormLink v-if="instance.repositoryUrl" :to="instance.repositoryUrl" external>
 							<template #icon><i class="ti ti-code"></i></template>
 							{{ i18n.ts.sourceCode }}
+							<template #suffix>GitHub</template>
 						</FormLink>
 						<MkInfo v-else warn>
 							{{ i18n.ts.sourceCodeIsNotYetProvided }}
 						</MkInfo>
->>>>>>> b36e6b1a
 					</div>
 				</FormSection>
 
@@ -91,15 +84,12 @@
 							<FormLink v-if="instance.feedbackUrl" :to="instance.feedbackUrl" external>
 								<template #icon><i class="ti ti-message"></i></template>
 								{{ i18n.ts.feedback }}
-<<<<<<< HEAD
 								<template #suffix>Helpdesk</template>
 							</FormLink>
 							<FormLink to="https://misskeyhq.fanbox.cc" external>
 								<template #icon><i class="ti ti-pig-money"></i></template>
 								{{ i18n.tsx.supportThisInstance({ name: instance.name ?? host }) }}
 								<template #suffix>pixivFANBOX</template>
-=======
->>>>>>> b36e6b1a
 							</FormLink>
 						</div>
 					</div>
