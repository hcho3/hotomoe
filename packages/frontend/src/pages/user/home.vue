--- conflicted
+++ resolved
@@ -225,12 +225,9 @@
 import { misskeyApi, misskeyApiGet } from '@/scripts/misskey-api.js';
 import { isFollowingVisibleForMe, isFollowersVisibleForMe } from '@/scripts/isFfVisibleForMe.js';
 import { useRouter } from '@/router/supplier.js';
-<<<<<<< HEAD
 import { defaultStore } from '@/store.js';
-=======
 import MkLink from '@/components/MkLink.vue';
 import MkContainer from '@/components/MkContainer.vue';
->>>>>>> 7377c780
 
 function calcAge(birthdate: string): number {
 	const date = new Date(birthdate);
