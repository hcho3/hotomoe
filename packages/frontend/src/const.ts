--- conflicted
+++ resolved
@@ -61,13 +61,9 @@
 	'gtlAvailable',
 	'ltlAvailable',
 	'canPublicNote',
-<<<<<<< HEAD
-	'canEditNote',
 	'canCreateContent',
 	'canUpdateContent',
 	'canDeleteContent',
-=======
->>>>>>> f964ef16
 	'canInvite',
 	'inviteLimit',
 	'inviteLimitCycle',
