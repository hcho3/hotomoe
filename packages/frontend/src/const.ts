--- conflicted
+++ resolved
@@ -75,16 +75,13 @@
 	'gtlAvailable',
 	'ltlAvailable',
 	'canPublicNote',
-<<<<<<< HEAD
 	'canInitiateConversation',
 	'canCreateContent',
 	'canUpdateContent',
 	'canDeleteContent',
 	'canUpdateAvatar',
 	'canUpdateBanner',
-=======
 	'mentionLimit',
->>>>>>> fe5efd92
 	'canInvite',
 	'inviteLimit',
 	'inviteLimitCycle',
