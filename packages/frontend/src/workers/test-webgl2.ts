<<<<<<< HEAD
try {
    // throw ReferenceError in Safari <= 16.3
    const canvas = new OffscreenCanvas(1, 1);
    const gl = canvas.getContext('webgl2');
    if (gl) {
        postMessage({ result: true });
    } else {
        postMessage({ result: false });
    }
} catch (err) {
    // assert(e instanceof ReferenceError)
=======
const canvas = globalThis.OffscreenCanvas && new OffscreenCanvas(1, 1);
const gl = canvas?.getContext('webgl2');
if (gl) {
    postMessage({ result: true });
} else {
>>>>>>> 4e24aff4
    postMessage({ result: false });
}<|MERGE_RESOLUTION|>--- conflicted
+++ resolved
@@ -1,21 +1,7 @@
-<<<<<<< HEAD
-try {
-    // throw ReferenceError in Safari <= 16.3
-    const canvas = new OffscreenCanvas(1, 1);
-    const gl = canvas.getContext('webgl2');
-    if (gl) {
-        postMessage({ result: true });
-    } else {
-        postMessage({ result: false });
-    }
-} catch (err) {
-    // assert(e instanceof ReferenceError)
-=======
 const canvas = globalThis.OffscreenCanvas && new OffscreenCanvas(1, 1);
 const gl = canvas?.getContext('webgl2');
 if (gl) {
     postMessage({ result: true });
 } else {
->>>>>>> 4e24aff4
     postMessage({ result: false });
 }