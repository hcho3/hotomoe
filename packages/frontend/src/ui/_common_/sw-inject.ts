/*
 * SPDX-FileCopyrightText: syuilo and other misskey contributors
 * SPDX-License-Identifier: AGPL-3.0-only
 */

<<<<<<< HEAD
import { api, post } from '@/os';
import { $i, login } from '@/account';
import { getAccountFromId } from '@/scripts/get-account-from-id';
import { mainRouter } from '@/router';
import { deepClone } from '@/scripts/clone';
=======
import { api, post } from '@/os.js';
import { $i, login } from '@/account.js';
import { getAccountFromId } from '@/scripts/get-account-from-id.js';
import { mainRouter } from '@/router.js';
import { deepClone } from '@/scripts/clone.js';
>>>>>>> f32915b5

export function swInject() {
	navigator.serviceWorker.addEventListener('message', async ev => {
		if (_DEV_) {
			console.log('sw msg', ev.data);
		}

		if (ev.data.type !== 'order') return;

		if (ev.data.loginId && ev.data.loginId !== $i?.id) {
			return getAccountFromId(ev.data.loginId).then(account => {
				if (!account) return;
				return login(account.token, ev.data.url);
			});
		}

		switch (ev.data.order) {
			case 'post': {
				const props = deepClone(ev.data.options);
				// プッシュ通知から来たreply,renoteはtruncateBodyが通されているため、
				// 完全なノートを取得しなおす
				if (props.reply) {
					props.reply = await api('notes/show', { noteId: props.reply.id });
				}
				if (props.renote) {
					props.renote = await api('notes/show', { noteId: props.renote.id });
				}
				return post(props);
			}
			case 'push':
				if (mainRouter.currentRoute.value.path === ev.data.url) {
					return window.scroll({ top: 0, behavior: 'smooth' });
				}
				return mainRouter.push(ev.data.url);
			default:
				return;
		}
	});
}<|MERGE_RESOLUTION|>--- conflicted
+++ resolved
@@ -3,19 +3,11 @@
  * SPDX-License-Identifier: AGPL-3.0-only
  */
 
-<<<<<<< HEAD
-import { api, post } from '@/os';
-import { $i, login } from '@/account';
-import { getAccountFromId } from '@/scripts/get-account-from-id';
-import { mainRouter } from '@/router';
-import { deepClone } from '@/scripts/clone';
-=======
 import { api, post } from '@/os.js';
 import { $i, login } from '@/account.js';
 import { getAccountFromId } from '@/scripts/get-account-from-id.js';
 import { mainRouter } from '@/router.js';
 import { deepClone } from '@/scripts/clone.js';
->>>>>>> f32915b5
 
 export function swInject() {
 	navigator.serviceWorker.addEventListener('message', async ev => {
