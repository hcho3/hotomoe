--- conflicted
+++ resolved
@@ -28,12 +28,8 @@
 		"chartjs-plugin-zoom": "1.2.1",
 		"compare-versions": "5.0.1",
 		"cropperjs": "2.0.0-beta",
-<<<<<<< HEAD
-		"date-fns": "2.28.0",
+		"date-fns": "2.29.3",
 		"deepcopy": "2.1.0",
-=======
-		"date-fns": "2.29.3",
->>>>>>> 521f97d0
 		"escape-regexp": "0.0.1",
 		"eventemitter3": "4.0.7",
 		"idb-keyval": "6.2.0",
