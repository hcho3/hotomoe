/*
 * SPDX-FileCopyrightText: syuilo and other misskey contributors
 * SPDX-License-Identifier: AGPL-3.0-only
 */

import { Injectable } from '@nestjs/common';
import { checkWordMute } from '@/misc/check-word-mute.js';
import { isUserRelated } from '@/misc/is-user-related.js';
import { isInstanceMuted } from '@/misc/is-instance-muted.js';
import type { Packed } from '@/misc/json-schema.js';
import { MetaService } from '@/core/MetaService.js';
import { NoteEntityService } from '@/core/entities/NoteEntityService.js';
import { bindThis } from '@/decorators.js';
import { RoleService } from '@/core/RoleService.js';
import Channel from '../channel.js';

class HybridTimelineChannel extends Channel {
	public readonly chName = 'hybridTimeline';
	public static shouldShare = false;
	public static requireCredential = true;
	private withRenotes: boolean;
	private withFiles: boolean;

	constructor(
		private metaService: MetaService,
		private roleService: RoleService,
		private noteEntityService: NoteEntityService,

		id: string,
		connection: Channel['connection'],
	) {
		super(id, connection);
		//this.onNote = this.onNote.bind(this);
	}

	@bindThis
	public async init(params: any): Promise<void> {
		const policies = await this.roleService.getUserPolicies(this.user ? this.user.id : null);
		if (!policies.ltlAvailable) return;

		this.withRenotes = params.withRenotes ?? true;
<<<<<<< HEAD
		this.withReplies = params.withFiles ?? false;
=======
		this.withFiles = params.withFiles ?? false;
>>>>>>> f964ef16

		// Subscribe events
		this.subscriber.on('notesStream', this.onNote);
	}

	@bindThis
	private async onNote(note: Packed<'Note'>) {
		if (this.withFiles && (note.fileIds == null || note.fileIds.length === 0)) return;

		// チャンネルの投稿ではなく、自分自身の投稿 または
		// チャンネルの投稿ではなく、その投稿のユーザーをフォローしている または
		// チャンネルの投稿ではなく、全体公開のローカルの投稿 または
		// フォローしているチャンネルの投稿 の場合だけ
		if (!(
			(note.channelId == null && this.user!.id === note.userId) ||
			(note.channelId == null && Object.hasOwn(this.following, note.userId)) ||
			(note.channelId == null && (note.user.host == null && note.visibility === 'public')) ||
			(note.channelId != null && this.followingChannels.has(note.channelId))
		)) return;

		// ファイルを含まない投稿は除外
		if (this.withFiles && (note.files === undefined || note.files.length === 0)) return;

		if (['followers', 'specified'].includes(note.visibility)) {
			note = await this.noteEntityService.pack(note.id, this.user!, {
				detail: true,
			});

			if (note.isHidden) {
				return;
			}
		} else {
			// リプライなら再pack
			if (note.replyId != null) {
				note.reply = await this.noteEntityService.pack(note.replyId, this.user!, {
					detail: true,
				});
			}
			// Renoteなら再pack
			if (note.renoteId != null) {
				note.renote = await this.noteEntityService.pack(note.renoteId, this.user!, {
					detail: true,
				});
			}
		}

		// Ignore notes from instances the user has muted
		if (isInstanceMuted(note, new Set<string>(this.userProfile!.mutedInstances ?? []))) return;

		// 関係ない返信は除外
		if (note.reply && !this.following[note.userId]?.withReplies) {
			const reply = note.reply;
			// 「チャンネル接続主への返信」でもなければ、「チャンネル接続主が行った返信」でもなければ、「投稿者の投稿者自身への返信」でもない場合
			if (reply.userId !== this.user!.id && note.userId !== this.user!.id && reply.userId !== note.userId) return;
		}

		if (note.renote && note.text == null && (note.fileIds == null || note.fileIds.length === 0) && !this.withRenotes) return;

		// 流れてきたNoteがミュートしているユーザーが関わるものだったら無視する
		if (isUserRelated(note, this.userIdsWhoMeMuting)) return;
		// 流れてきたNoteがブロックされているユーザーが関わるものだったら無視する
		if (isUserRelated(note, this.userIdsWhoBlockingMe)) return;

		if (note.renote && !note.text && isUserRelated(note, this.userIdsWhoMeMutingRenotes)) return;

		this.connection.cacheNote(note);

		this.send('note', note);
	}

	@bindThis
	public dispose(): void {
		// Unsubscribe events
		this.subscriber.off('notesStream', this.onNote);
	}
}

@Injectable()
export class HybridTimelineChannelService {
	public readonly shouldShare = HybridTimelineChannel.shouldShare;
	public readonly requireCredential = HybridTimelineChannel.requireCredential;

	constructor(
		private metaService: MetaService,
		private roleService: RoleService,
		private noteEntityService: NoteEntityService,
	) {
	}

	@bindThis
	public create(id: string, connection: Channel['connection']): HybridTimelineChannel {
		return new HybridTimelineChannel(
			this.metaService,
			this.roleService,
			this.noteEntityService,
			id,
			connection,
		);
	}
}<|MERGE_RESOLUTION|>--- conflicted
+++ resolved
@@ -39,11 +39,7 @@
 		if (!policies.ltlAvailable) return;
 
 		this.withRenotes = params.withRenotes ?? true;
-<<<<<<< HEAD
-		this.withReplies = params.withFiles ?? false;
-=======
 		this.withFiles = params.withFiles ?? false;
->>>>>>> f964ef16
 
 		// Subscribe events
 		this.subscriber.on('notesStream', this.onNote);
