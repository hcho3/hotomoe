--- conflicted
+++ resolved
@@ -19,11 +19,8 @@
 	public static shouldShare = true;
 	public static requireCredential = true;
 	private withReplies: boolean;
-<<<<<<< HEAD
+	private withRenotes: boolean;
 	private withFiles: boolean;
-=======
-	private withRenotes: boolean;
->>>>>>> 7adc8fca
 
 	constructor(
 		private metaService: MetaService,
@@ -42,13 +39,9 @@
 		const policies = await this.roleService.getUserPolicies(this.user ? this.user.id : null);
 		if (!policies.ltlAvailable) return;
 
-<<<<<<< HEAD
-		this.withReplies = params.withReplies as boolean;
-		this.withFiles = params.withFiles as boolean;
-=======
 		this.withReplies = params.withReplies ?? false;
 		this.withRenotes = params.withRenotes ?? true;
->>>>>>> 7adc8fca
+		this.withReplies = params.withFiles ?? false;
 
 		// Subscribe events
 		this.subscriber.on('notesStream', this.onNote);
