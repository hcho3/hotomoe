--- conflicted
+++ resolved
@@ -11,12 +11,8 @@
 
 export const meta = {
 	requireCredential: true,
-<<<<<<< HEAD
 	requireRolePolicy: 'canUpdateContent',
-
-=======
 	kind: 'write:account',
->>>>>>> 53898c50
 	errors: {
 		noSuchList: {
 			message: 'No such user list.',
