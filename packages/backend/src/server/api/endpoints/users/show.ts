/*
 * SPDX-FileCopyrightText: syuilo and other misskey contributors
 * SPDX-License-Identifier: AGPL-3.0-only
 */

import { In, IsNull } from 'typeorm';
import { Inject, Injectable } from '@nestjs/common';
<<<<<<< HEAD
import type { UsersRepository } from '@/models/index.js';
import type { MiUser } from '@/models/entities/User.js';
=======
import type { UsersRepository } from '@/models/_.js';
import type { MiUser } from '@/models/User.js';
>>>>>>> f32915b5
import { Endpoint } from '@/server/api/endpoint-base.js';
import { UserEntityService } from '@/core/entities/UserEntityService.js';
import { RemoteUserResolveService } from '@/core/RemoteUserResolveService.js';
import { DI } from '@/di-symbols.js';
import PerUserPvChart from '@/core/chart/charts/per-user-pv.js';
import { RoleService } from '@/core/RoleService.js';
import { ApiError } from '../../error.js';
import { ApiLoggerService } from '../../ApiLoggerService.js';
import type { FindOptionsWhere } from 'typeorm';

export const meta = {
	tags: ['users'],

	requireCredential: false,

	description: 'Show the properties of a user.',

	res: {
		optional: false, nullable: false,
		oneOf: [
			{
				type: 'object',
				ref: 'UserDetailed',
			},
			{
				type: 'array',
				items: {
					type: 'object',
					ref: 'UserDetailed',
				},
			},
		],
	},

	errors: {
		failedToResolveRemoteUser: {
			message: 'Failed to resolve remote user.',
			code: 'FAILED_TO_RESOLVE_REMOTE_USER',
			id: 'ef7b9be4-9cba-4e6f-ab41-90ed171c7d3c',
			kind: 'server',
		},

		noSuchUser: {
			message: 'No such user.',
			code: 'NO_SUCH_USER',
			id: '4362f8dc-731f-4ad8-a694-be5a88922a24',
			httpStatusCode: 404,
		},
	},
} as const;

export const paramDef = {
	type: 'object',
	properties: {
		userId: { type: 'string', format: 'misskey:id' },
		userIds: { type: 'array', uniqueItems: true, items: {
			type: 'string', format: 'misskey:id',
		} },
		username: { type: 'string' },
		host: {
			type: 'string',
			nullable: true,
			description: 'The local host is represented with `null`.',
		},
	},
	anyOf: [
		{ required: ['userId'] },
		{ required: ['userIds'] },
		{ required: ['username'] },
	],
} as const;

@Injectable()
export default class extends Endpoint<typeof meta, typeof paramDef> { // eslint-disable-line import/no-default-export
	constructor(
		@Inject(DI.usersRepository)
		private usersRepository: UsersRepository,

		private userEntityService: UserEntityService,
		private remoteUserResolveService: RemoteUserResolveService,
		private roleService: RoleService,
		private perUserPvChart: PerUserPvChart,
		private apiLoggerService: ApiLoggerService,
	) {
		super(meta, paramDef, async (ps, me, _1, _2, _3, ip) => {
			let user;

			const isModerator = await this.roleService.isModerator(me);
			ps.username = ps.username?.trim();

			if (ps.userIds) {
				if (ps.userIds.length === 0) {
					return [];
				}

				const users = await this.usersRepository.findBy(isModerator ? {
					id: In(ps.userIds),
				} : {
					id: In(ps.userIds),
					isSuspended: false,
				});

				// リクエストされた通りに並べ替え
				const _users: MiUser[] = [];
				for (const id of ps.userIds) {
					const user = users.find((u) => u.id === id);
					if (user) _users.push(user);
				}

				return await this.userEntityService.packMany(_users, me, {
					detail: true,
				});
			} else {
				// Lookup user
				if (typeof ps.host === 'string' && typeof ps.username === 'string') {
					user = await this.remoteUserResolveService.resolveUser(ps.username, ps.host).catch(err => {
						this.apiLoggerService.logger.warn(`failed to resolve remote user: ${err}`);
						throw new ApiError(meta.errors.failedToResolveRemoteUser);
					});
				} else {
					const q: FindOptionsWhere<MiUser> = ps.userId != null
						? { id: ps.userId }
						: { usernameLower: ps.username!.toLowerCase(), host: IsNull() };

					user = await this.usersRepository.findOneBy(q);
				}

				if (user == null || (!isModerator && user.isSuspended)) {
					throw new ApiError(meta.errors.noSuchUser);
				}

				if (user.host == null) {
					if (me == null && ip != null) {
						this.perUserPvChart.commitByVisitor(user, ip);
					} else if (me && me.id !== user.id) {
						this.perUserPvChart.commitByUser(user, me.id);
					}
				}

				return await this.userEntityService.pack(user, me, {
					detail: true,
				});
			}
		});
	}
}<|MERGE_RESOLUTION|>--- conflicted
+++ resolved
@@ -5,13 +5,8 @@
 
 import { In, IsNull } from 'typeorm';
 import { Inject, Injectable } from '@nestjs/common';
-<<<<<<< HEAD
-import type { UsersRepository } from '@/models/index.js';
-import type { MiUser } from '@/models/entities/User.js';
-=======
 import type { UsersRepository } from '@/models/_.js';
 import type { MiUser } from '@/models/User.js';
->>>>>>> f32915b5
 import { Endpoint } from '@/server/api/endpoint-base.js';
 import { UserEntityService } from '@/core/entities/UserEntityService.js';
 import { RemoteUserResolveService } from '@/core/RemoteUserResolveService.js';
