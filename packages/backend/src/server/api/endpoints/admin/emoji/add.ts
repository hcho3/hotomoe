--- conflicted
+++ resolved
@@ -80,16 +80,8 @@
 				isSensitive: ps.isSensitive ?? false,
 				localOnly: ps.localOnly ?? false,
 				roleIdsThatCanBeUsedThisEmojiAsReaction: ps.roleIdsThatCanBeUsedThisEmojiAsReaction ?? [],
-<<<<<<< HEAD
 				roleIdsThatCanNotBeUsedThisEmojiAsReaction: ps.roleIdsThatCanNotBeUsedThisEmojiAsReaction ?? [],
-			});
-
-			this.moderationLogService.insertModerationLog(me, 'addEmoji', {
-				emojiId: emoji.id,
-			});
-=======
 			}, me);
->>>>>>> f32915b5
 
 			return this.emojiEntityService.packDetailed(emoji);
 		});
