/*
 * SPDX-FileCopyrightText: syuilo and other misskey contributors
 * SPDX-License-Identifier: AGPL-3.0-only
 */

import { Inject, Injectable } from '@nestjs/common';
import { Endpoint } from '@/server/api/endpoint-base.js';
import { CustomEmojiService } from '@/core/CustomEmojiService.js';
import type { DriveFilesRepository } from '@/models/_.js';
import { DI } from '@/di-symbols.js';
import { ApiError } from '../../../error.js';

export const meta = {
	tags: ['admin'],

	requireCredential: true,
	requireRolePolicy: 'canManageCustomEmojis',

	errors: {
		noSuchEmoji: {
			message: 'No such emoji.',
			code: 'NO_SUCH_EMOJI',
			id: '684dec9d-a8c2-4364-9aa8-456c49cb1dc8',
		},
		noSuchFile: {
			message: 'No such file.',
			code: 'NO_SUCH_FILE',
			id: '14fb9fd9-0731-4e2f-aeb9-f09e4740333d',
		},
		sameNameEmojiExists: {
			message: 'Emoji that have same name already exists.',
			code: 'SAME_NAME_EMOJI_EXISTS',
			id: '7180fe9d-1ee3-bff9-647d-fe9896d2ffb8',
		},
	},
} as const;

export const paramDef = {
	type: 'object',
	properties: {
		id: { type: 'string', format: 'misskey:id' },
		name: { type: 'string', pattern: '^[a-zA-Z0-9_]+$' },
		fileId: { type: 'string', format: 'misskey:id' },
		category: {
			type: 'string',
			nullable: true,
			description: 'Use `null` to reset the category.',
		},
		aliases: { type: 'array', items: {
			type: 'string',
		} },
		license: { type: 'string', nullable: true },
		isSensitive: { type: 'boolean' },
		localOnly: { type: 'boolean' },
		roleIdsThatCanBeUsedThisEmojiAsReaction: { type: 'array', items: {
			type: 'string',
			format: 'misskey:id',
		} },
		roleIdsThatCanNotBeUsedThisEmojiAsReaction: { type: 'array', items: {
			type: 'string',
			format: 'misskey:id',
		} },
	},
	required: ['id', 'name', 'aliases'],
} as const;

@Injectable()
export default class extends Endpoint<typeof meta, typeof paramDef> { // eslint-disable-line import/no-default-export
	constructor(
		@Inject(DI.driveFilesRepository)
		private driveFilesRepository: DriveFilesRepository,

		private customEmojiService: CustomEmojiService,
	) {
		super(meta, paramDef, async (ps, me) => {
			let driveFile;

			if (ps.fileId) {
				driveFile = await this.driveFilesRepository.findOneBy({ id: ps.fileId });
				if (driveFile == null) throw new ApiError(meta.errors.noSuchFile);
			}

			await this.customEmojiService.update(ps.id, {
				driveFile,
				name: ps.name,
				category: ps.category ?? null,
				aliases: ps.aliases,
				license: ps.license ?? null,
				isSensitive: ps.isSensitive,
				localOnly: ps.localOnly,
				roleIdsThatCanBeUsedThisEmojiAsReaction: ps.roleIdsThatCanBeUsedThisEmojiAsReaction,
<<<<<<< HEAD
				roleIdsThatCanNotBeUsedThisEmojiAsReaction: ps.roleIdsThatCanNotBeUsedThisEmojiAsReaction,
			});
=======
			}, me);
>>>>>>> f32915b5
		});
	}
}<|MERGE_RESOLUTION|>--- conflicted
+++ resolved
@@ -89,12 +89,8 @@
 				isSensitive: ps.isSensitive,
 				localOnly: ps.localOnly,
 				roleIdsThatCanBeUsedThisEmojiAsReaction: ps.roleIdsThatCanBeUsedThisEmojiAsReaction,
-<<<<<<< HEAD
 				roleIdsThatCanNotBeUsedThisEmojiAsReaction: ps.roleIdsThatCanNotBeUsedThisEmojiAsReaction,
-			});
-=======
 			}, me);
->>>>>>> f32915b5
 		});
 	}
 }