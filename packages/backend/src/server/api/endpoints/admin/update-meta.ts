--- conflicted
+++ resolved
@@ -125,7 +125,6 @@
 		perRemoteUserUserTimelineCacheMax: { type: 'integer' },
 		perUserHomeTimelineCacheMax: { type: 'integer' },
 		perUserListTimelineCacheMax: { type: 'integer' },
-<<<<<<< HEAD
 		notesPerOneAd: { type: 'integer' },
 		silencedHosts: {
 			type: 'array',
@@ -134,11 +133,9 @@
 				type: 'string',
 			},
 		},
-=======
 		urlPreviewDenyList: { type: 'array', nullable: true, items: {
 			type: 'string',
 		} },
->>>>>>> 85c15bfe
 	},
 	required: [],
 } as const;
@@ -171,7 +168,6 @@
 			if (Array.isArray(ps.sensitiveWords)) {
 				set.sensitiveWords = ps.sensitiveWords.filter(Boolean);
 			}
-<<<<<<< HEAD
 			if (Array.isArray(ps.silencedHosts)) {
 				let lastValue = '';
 				set.silencedHosts = ps.silencedHosts.sort().filter((h) => {
@@ -180,13 +176,11 @@
 					return h !== '' && h !== lv && !set.blockedHosts?.includes(h);
 				});
 			}
-=======
 
 			if (Array.isArray(ps.urlPreviewDenyList)) {
 				set.urlPreviewDenyList = ps.urlPreviewDenyList.filter(Boolean);
 			}
 
->>>>>>> 85c15bfe
 			if (ps.themeColor !== undefined) {
 				set.themeColor = ps.themeColor;
 			}
