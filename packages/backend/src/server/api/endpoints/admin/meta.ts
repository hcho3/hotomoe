/*
 * SPDX-FileCopyrightText: syuilo and other misskey contributors
 * SPDX-License-Identifier: AGPL-3.0-only
 */

import { Inject, Injectable } from '@nestjs/common';
import { Endpoint } from '@/server/api/endpoint-base.js';
import { MetaService } from '@/core/MetaService.js';
import type { Config } from '@/config.js';
import { DI } from '@/di-symbols.js';
import { DEFAULT_POLICIES } from '@/core/RoleService.js';

export const meta = {
	tags: ['meta'],

	requireCredential: true,
	requireAdmin: true,

	res: {
		type: 'object',
		optional: false, nullable: false,
		properties: {
			cacheRemoteFiles: {
				type: 'boolean',
				optional: false, nullable: false,
			},
			cacheRemoteSensitiveFiles: {
				type: 'boolean',
				optional: false, nullable: false,
			},
			emailRequiredForSignup: {
				type: 'boolean',
				optional: false, nullable: false,
			},
			enableHcaptcha: {
				type: 'boolean',
				optional: false, nullable: false,
			},
			hcaptchaSiteKey: {
				type: 'string',
				optional: false, nullable: true,
			},
			enableRecaptcha: {
				type: 'boolean',
				optional: false, nullable: false,
			},
			recaptchaSiteKey: {
				type: 'string',
				optional: false, nullable: true,
			},
			enableTurnstile: {
				type: 'boolean',
				optional: false, nullable: false,
			},
			turnstileSiteKey: {
				type: 'string',
				optional: false, nullable: true,
			},
			swPublickey: {
				type: 'string',
				optional: false, nullable: true,
			},
			mascotImageUrl: {
				type: 'string',
				optional: false, nullable: true,
				default: '/assets/ai.png',
			},
			bannerUrl: {
				type: 'string',
				optional: false, nullable: true,
			},
			serverErrorImageUrl: {
				type: 'string',
				optional: false, nullable: true,
			},
			infoImageUrl: {
				type: 'string',
				optional: false, nullable: true,
			},
			notFoundImageUrl: {
				type: 'string',
				optional: false, nullable: true,
			},
			iconUrl: {
				type: 'string',
				optional: false, nullable: true,
			},
			app192IconUrl: {
				type: 'string',
				optional: false, nullable: true,
			},
			app512IconUrl: {
				type: 'string',
				optional: false, nullable: true,
			},
			enableEmail: {
				type: 'boolean',
				optional: false, nullable: false,
			},
			enableServiceWorker: {
				type: 'boolean',
				optional: false, nullable: false,
			},
			translatorAvailable: {
				type: 'boolean',
				optional: false, nullable: false,
			},
			silencedHosts: {
				type: 'array',
				optional: true,
				nullable: false,
				items: {
					type: 'string',
					optional: false,
					nullable: false,
				},
			},
			pinnedUsers: {
				type: 'array',
				optional: false, nullable: false,
				items: {
					type: 'string',
				},
			},
			hiddenTags: {
				type: 'array',
				optional: false, nullable: false,
				items: {
					type: 'string',
				},
			},
			blockedHosts: {
				type: 'array',
				optional: false, nullable: false,
				items: {
					type: 'string',
				},
			},
			sensitiveWords: {
				type: 'array',
				optional: false, nullable: false,
				items: {
					type: 'string',
				},
			},
			preservedUsernames: {
				type: 'array',
				optional: false, nullable: false,
				items: {
					type: 'string',
				},
			},
			hcaptchaSecretKey: {
				type: 'string',
				optional: false, nullable: true,
			},
			recaptchaSecretKey: {
				type: 'string',
				optional: false, nullable: true,
			},
			turnstileSecretKey: {
				type: 'string',
				optional: false, nullable: true,
			},
			sensitiveMediaDetection: {
				type: 'string',
				optional: false, nullable: false,
			},
			sensitiveMediaDetectionSensitivity: {
				type: 'string',
				optional: false, nullable: false,
			},
			setSensitiveFlagAutomatically: {
				type: 'boolean',
				optional: false, nullable: false,
			},
			enableSensitiveMediaDetectionForVideos: {
				type: 'boolean',
				optional: false, nullable: false,
			},
			proxyAccountId: {
				type: 'string',
				optional: false, nullable: true,
				format: 'id',
			},
			email: {
				type: 'string',
				optional: false, nullable: true,
			},
			smtpSecure: {
				type: 'boolean',
				optional: false, nullable: false,
			},
			smtpHost: {
				type: 'string',
				optional: false, nullable: true,
			},
			smtpPort: {
				type: 'number',
				optional: false, nullable: true,
			},
			smtpUser: {
				type: 'string',
				optional: false, nullable: true,
			},
			smtpPass: {
				type: 'string',
				optional: false, nullable: true,
			},
			swPrivateKey: {
				type: 'string',
				optional: false, nullable: true,
			},
			useObjectStorage: {
				type: 'boolean',
				optional: false, nullable: false,
			},
			objectStorageBaseUrl: {
				type: 'string',
				optional: false, nullable: true,
			},
			objectStorageBucket: {
				type: 'string',
				optional: false, nullable: true,
			},
			objectStoragePrefix: {
				type: 'string',
				optional: false, nullable: true,
			},
			objectStorageEndpoint: {
				type: 'string',
				optional: false, nullable: true,
			},
			objectStorageRegion: {
				type: 'string',
				optional: false, nullable: true,
			},
			objectStoragePort: {
				type: 'number',
				optional: false, nullable: true,
			},
			objectStorageAccessKey: {
				type: 'string',
				optional: false, nullable: true,
			},
			objectStorageSecretKey: {
				type: 'string',
				optional: false, nullable: true,
			},
			objectStorageUseSSL: {
				type: 'boolean',
				optional: false, nullable: false,
			},
			objectStorageUseProxy: {
				type: 'boolean',
				optional: false, nullable: false,
			},
			objectStorageSetPublicRead: {
				type: 'boolean',
				optional: false, nullable: false,
			},
			enableIpLogging: {
				type: 'boolean',
				optional: false, nullable: false,
			},
			enableActiveEmailValidation: {
				type: 'boolean',
				optional: false, nullable: false,
			},
			enableVerifymailApi: {
				type: 'boolean',
				optional: false, nullable: false,
			},
			verifymailAuthKey: {
				type: 'string',
				optional: false, nullable: true,
			},
			enableChartsForRemoteUser: {
				type: 'boolean',
				optional: false, nullable: false,
			},
			enableChartsForFederatedInstances: {
				type: 'boolean',
				optional: false, nullable: false,
			},
			enableServerMachineStats: {
				type: 'boolean',
				optional: false, nullable: false,
			},
			enableIdenticonGeneration: {
				type: 'boolean',
				optional: false, nullable: false,
			},
			manifestJsonOverride: {
				type: 'string',
				optional: false, nullable: false,
			},
			policies: {
				type: 'object',
				optional: false, nullable: false,
			},
			enableFanoutTimeline: {
				type: 'boolean',
				optional: false, nullable: false,
			},
			enableFanoutTimelineDbFallback: {
				type: 'boolean',
				optional: false, nullable: false,
			},
			perLocalUserUserTimelineCacheMax: {
				type: 'number',
				optional: false, nullable: false,
			},
			perRemoteUserUserTimelineCacheMax: {
				type: 'number',
				optional: false, nullable: false,
			},
			perUserHomeTimelineCacheMax: {
				type: 'number',
				optional: false, nullable: false,
			},
			perUserListTimelineCacheMax: {
				type: 'number',
				optional: false, nullable: false,
			},
			notesPerOneAd: {
				type: 'number',
				optional: false, nullable: false,
			},
<<<<<<< HEAD
			urlPreviewDenyList: {
				type: 'array',
				optional: true, nullable: false,
				items: {
					type: 'string',
					optional: false, nullable: false,
				},
=======
			backgroundImageUrl: {
				type: 'string',
				optional: false, nullable: true,
			},
			deeplAuthKey: {
				type: 'string',
				optional: false, nullable: true,
			},
			deeplIsPro: {
				type: 'boolean',
				optional: false, nullable: false,
			},
			defaultDarkTheme: {
				type: 'string',
				optional: false, nullable: true,
			},
			defaultLightTheme: {
				type: 'string',
				optional: false, nullable: true,
			},
			description: {
				type: 'string',
				optional: false, nullable: true,
			},
			disableRegistration: {
				type: 'boolean',
				optional: false, nullable: false,
			},
			impressumUrl: {
				type: 'string',
				optional: false, nullable: true,
			},
			maintainerEmail: {
				type: 'string',
				optional: false, nullable: true,
			},
			maintainerName: {
				type: 'string',
				optional: false, nullable: true,
			},
			name: {
				type: 'string',
				optional: false, nullable: true,
			},
			objectStorageS3ForcePathStyle: {
				type: 'boolean',
				optional: false, nullable: false,
			},
			privacyPolicyUrl: {
				type: 'string',
				optional: false, nullable: true,
			},
			repositoryUrl: {
				type: 'string',
				optional: false, nullable: false,
			},
			summalyProxy: {
				type: 'string',
				optional: false, nullable: true,
			},
			themeColor: {
				type: 'string',
				optional: false, nullable: true,
			},
			tosUrl: {
				type: 'string',
				optional: false, nullable: true,
			},
			uri: {
				type: 'string',
				optional: false, nullable: false,
			},
			version: {
				type: 'string',
				optional: false, nullable: false,
>>>>>>> b72f9186
			},
		},
	},
} as const;

export const paramDef = {
	type: 'object',
	properties: {
	},
	required: [],
} as const;

@Injectable()
export default class extends Endpoint<typeof meta, typeof paramDef> { // eslint-disable-line import/no-default-export
	constructor(
		@Inject(DI.config)
		private config: Config,

		private metaService: MetaService,
	) {
		super(meta, paramDef, async () => {
			const instance = await this.metaService.fetch(true);

			return {
				maintainerName: instance.maintainerName,
				maintainerEmail: instance.maintainerEmail,
				version: this.config.version,
				name: instance.name,
				shortName: instance.shortName,
				uri: this.config.url,
				description: instance.description,
				langs: instance.langs,
				tosUrl: instance.termsOfServiceUrl,
				repositoryUrl: instance.repositoryUrl,
				feedbackUrl: instance.feedbackUrl,
				impressumUrl: instance.impressumUrl,
				privacyPolicyUrl: instance.privacyPolicyUrl,
				disableRegistration: instance.disableRegistration,
				emailRequiredForSignup: instance.emailRequiredForSignup,
				enableHcaptcha: instance.enableHcaptcha,
				hcaptchaSiteKey: instance.hcaptchaSiteKey,
				enableRecaptcha: instance.enableRecaptcha,
				recaptchaSiteKey: instance.recaptchaSiteKey,
				enableTurnstile: instance.enableTurnstile,
				turnstileSiteKey: instance.turnstileSiteKey,
				swPublickey: instance.swPublicKey,
				themeColor: instance.themeColor,
				mascotImageUrl: instance.mascotImageUrl,
				bannerUrl: instance.bannerUrl,
				serverErrorImageUrl: instance.serverErrorImageUrl,
				notFoundImageUrl: instance.notFoundImageUrl,
				infoImageUrl: instance.infoImageUrl,
				iconUrl: instance.iconUrl,
				app192IconUrl: instance.app192IconUrl,
				app512IconUrl: instance.app512IconUrl,
				backgroundImageUrl: instance.backgroundImageUrl,
				logoImageUrl: instance.logoImageUrl,
				defaultLightTheme: instance.defaultLightTheme,
				defaultDarkTheme: instance.defaultDarkTheme,
				enableEmail: instance.enableEmail,
				enableServiceWorker: instance.enableServiceWorker,
				translatorAvailable: instance.deeplAuthKey != null,
				cacheRemoteFiles: instance.cacheRemoteFiles,
				cacheRemoteSensitiveFiles: instance.cacheRemoteSensitiveFiles,
				pinnedUsers: instance.pinnedUsers,
				hiddenTags: instance.hiddenTags,
				blockedHosts: instance.blockedHosts,
				silencedHosts: instance.silencedHosts,
				sensitiveWords: instance.sensitiveWords,
				preservedUsernames: instance.preservedUsernames,
				hcaptchaSecretKey: instance.hcaptchaSecretKey,
				recaptchaSecretKey: instance.recaptchaSecretKey,
				turnstileSecretKey: instance.turnstileSecretKey,
				sensitiveMediaDetection: instance.sensitiveMediaDetection,
				sensitiveMediaDetectionSensitivity: instance.sensitiveMediaDetectionSensitivity,
				setSensitiveFlagAutomatically: instance.setSensitiveFlagAutomatically,
				enableSensitiveMediaDetectionForVideos: instance.enableSensitiveMediaDetectionForVideos,
				proxyAccountId: instance.proxyAccountId,
				summalyProxy: instance.summalyProxy,
				email: instance.email,
				smtpSecure: instance.smtpSecure,
				smtpHost: instance.smtpHost,
				smtpPort: instance.smtpPort,
				smtpUser: instance.smtpUser,
				smtpPass: instance.smtpPass,
				swPrivateKey: instance.swPrivateKey,
				useObjectStorage: instance.useObjectStorage,
				objectStorageBaseUrl: instance.objectStorageBaseUrl,
				objectStorageBucket: instance.objectStorageBucket,
				objectStoragePrefix: instance.objectStoragePrefix,
				objectStorageEndpoint: instance.objectStorageEndpoint,
				objectStorageRegion: instance.objectStorageRegion,
				objectStoragePort: instance.objectStoragePort,
				objectStorageAccessKey: instance.objectStorageAccessKey,
				objectStorageSecretKey: instance.objectStorageSecretKey,
				objectStorageUseSSL: instance.objectStorageUseSSL,
				objectStorageUseProxy: instance.objectStorageUseProxy,
				objectStorageSetPublicRead: instance.objectStorageSetPublicRead,
				objectStorageS3ForcePathStyle: instance.objectStorageS3ForcePathStyle,
				deeplAuthKey: instance.deeplAuthKey,
				deeplIsPro: instance.deeplIsPro,
				enableIpLogging: instance.enableIpLogging,
				enableActiveEmailValidation: instance.enableActiveEmailValidation,
				enableVerifymailApi: instance.enableVerifymailApi,
				verifymailAuthKey: instance.verifymailAuthKey,
				enableChartsForRemoteUser: instance.enableChartsForRemoteUser,
				enableChartsForFederatedInstances: instance.enableChartsForFederatedInstances,
				enableServerMachineStats: instance.enableServerMachineStats,
				enableIdenticonGeneration: instance.enableIdenticonGeneration,
				policies: { ...DEFAULT_POLICIES, ...instance.policies },
				manifestJsonOverride: instance.manifestJsonOverride,
				enableFanoutTimeline: instance.enableFanoutTimeline,
				enableFanoutTimelineDbFallback: instance.enableFanoutTimelineDbFallback,
				perLocalUserUserTimelineCacheMax: instance.perLocalUserUserTimelineCacheMax,
				perRemoteUserUserTimelineCacheMax: instance.perRemoteUserUserTimelineCacheMax,
				perUserHomeTimelineCacheMax: instance.perUserHomeTimelineCacheMax,
				perUserListTimelineCacheMax: instance.perUserListTimelineCacheMax,
				notesPerOneAd: instance.notesPerOneAd,
				urlPreviewDenyList: instance.urlPreviewDenyList,
			};
		});
	}
}<|MERGE_RESOLUTION|>--- conflicted
+++ resolved
@@ -327,7 +327,6 @@
 				type: 'number',
 				optional: false, nullable: false,
 			},
-<<<<<<< HEAD
 			urlPreviewDenyList: {
 				type: 'array',
 				optional: true, nullable: false,
@@ -335,7 +334,7 @@
 					type: 'string',
 					optional: false, nullable: false,
 				},
-=======
+			},
 			backgroundImageUrl: {
 				type: 'string',
 				optional: false, nullable: true,
@@ -411,7 +410,6 @@
 			version: {
 				type: 'string',
 				optional: false, nullable: false,
->>>>>>> b72f9186
 			},
 		},
 	},
