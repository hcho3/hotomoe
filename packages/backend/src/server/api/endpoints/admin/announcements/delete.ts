/*
 * SPDX-FileCopyrightText: syuilo and other misskey contributors
 * SPDX-License-Identifier: AGPL-3.0-only
 */

import { Inject, Injectable } from '@nestjs/common';
import { Endpoint } from '@/server/api/endpoint-base.js';
<<<<<<< HEAD
import { ApiError } from '@/server/api/error.js';
import { DI } from '@/di-symbols.js';
import type { AnnouncementsRepository } from '@/models/index.js';
import { AnnouncementService } from '@/core/AnnouncementService.js';
=======
import type { AnnouncementsRepository } from '@/models/_.js';
import { DI } from '@/di-symbols.js';
import { AnnouncementService } from '@/core/AnnouncementService.js';
import { ApiError } from '../../../error.js';
>>>>>>> f32915b5

export const meta = {
	tags: ['admin'],

	requireCredential: true,
	requireModerator: true,

	errors: {
		noSuchAnnouncement: {
			message: 'No such announcement.',
			code: 'NO_SUCH_ANNOUNCEMENT',
			id: 'ecad8040-a276-4e85-bda9-015a708d291e',
		},
	},
} as const;

export const paramDef = {
	type: 'object',
	properties: {
		id: { type: 'string', format: 'misskey:id' },
	},
	required: ['id'],
} as const;

@Injectable()
export default class extends Endpoint<typeof meta, typeof paramDef> { // eslint-disable-line import/no-default-export
	constructor(
		@Inject(DI.announcementsRepository)
		private announcementsRepository: AnnouncementsRepository,

		private announcementService: AnnouncementService,
	) {
		super(meta, paramDef, async (ps, me) => {
			const announcement = await this.announcementsRepository.findOneBy({ id: ps.id });

			if (announcement == null) throw new ApiError(meta.errors.noSuchAnnouncement);

<<<<<<< HEAD
			await this.announcementService.delete(announcement.id);
=======
			await this.announcementService.delete(announcement, me);
>>>>>>> f32915b5
		});
	}
}<|MERGE_RESOLUTION|>--- conflicted
+++ resolved
@@ -5,17 +5,10 @@
 
 import { Inject, Injectable } from '@nestjs/common';
 import { Endpoint } from '@/server/api/endpoint-base.js';
-<<<<<<< HEAD
-import { ApiError } from '@/server/api/error.js';
-import { DI } from '@/di-symbols.js';
-import type { AnnouncementsRepository } from '@/models/index.js';
-import { AnnouncementService } from '@/core/AnnouncementService.js';
-=======
 import type { AnnouncementsRepository } from '@/models/_.js';
 import { DI } from '@/di-symbols.js';
 import { AnnouncementService } from '@/core/AnnouncementService.js';
 import { ApiError } from '../../../error.js';
->>>>>>> f32915b5
 
 export const meta = {
 	tags: ['admin'],
@@ -53,11 +46,7 @@
 
 			if (announcement == null) throw new ApiError(meta.errors.noSuchAnnouncement);
 
-<<<<<<< HEAD
-			await this.announcementService.delete(announcement.id);
-=======
 			await this.announcementService.delete(announcement, me);
->>>>>>> f32915b5
 		});
 	}
 }