/*
 * SPDX-FileCopyrightText: syuilo and other misskey contributors
 * SPDX-License-Identifier: AGPL-3.0-only
 */

import RE2 from 're2';
import * as mfm from 'mfm-js';
import { Inject, Injectable } from '@nestjs/common';
import ms from 'ms';
import { JSDOM } from 'jsdom';
import { extractCustomEmojisFromMfm } from '@/misc/extract-custom-emojis-from-mfm.js';
import { extractHashtags } from '@/misc/extract-hashtags.js';
import * as Acct from '@/misc/acct.js';
import type { UsersRepository, DriveFilesRepository, UserProfilesRepository, PagesRepository } from '@/models/_.js';
import type { MiLocalUser, MiUser } from '@/models/User.js';
import { birthdaySchema, descriptionSchema, locationSchema, nameSchema } from '@/models/User.js';
import type { MiUserProfile } from '@/models/UserProfile.js';
import { normalizeForSearch } from '@/misc/normalize-for-search.js';
import { langmap } from '@/misc/langmap.js';
import { Endpoint } from '@/server/api/endpoint-base.js';
import { UserEntityService } from '@/core/entities/UserEntityService.js';
import { GlobalEventService } from '@/core/GlobalEventService.js';
import { UserFollowingService } from '@/core/UserFollowingService.js';
import { AccountUpdateService } from '@/core/AccountUpdateService.js';
import { HashtagService } from '@/core/HashtagService.js';
import { DI } from '@/di-symbols.js';
import { RoleService } from '@/core/RoleService.js';
import { CacheService } from '@/core/CacheService.js';
import { RemoteUserResolveService } from '@/core/RemoteUserResolveService.js';
import { DriveFileEntityService } from '@/core/entities/DriveFileEntityService.js';
import { HttpRequestService } from '@/core/HttpRequestService.js';
import type { Config } from '@/config.js';
import { safeForSql } from '@/misc/safe-for-sql.js';
import { AvatarDecorationService } from '@/core/AvatarDecorationService.js';
import { ApiLoggerService } from '../../ApiLoggerService.js';
import { ApiError } from '../../error.js';

export const meta = {
	tags: ['account'],

	requireCredential: true,
	requireRolePolicy: 'canUpdateContent',

	kind: 'write:account',

	limit: {
		duration: ms('1hour'),
		max: 20,
	},

	errors: {
		noSuchAvatar: {
			message: 'No such avatar file.',
			code: 'NO_SUCH_AVATAR',
			id: '539f3a45-f215-4f81-a9a8-31293640207f',
		},

		noSuchBanner: {
			message: 'No such banner file.',
			code: 'NO_SUCH_BANNER',
			id: '0d8f5629-f210-41c2-9433-735831a58595',
		},

		avatarNotAnImage: {
			message: 'The file specified as an avatar is not an image.',
			code: 'AVATAR_NOT_AN_IMAGE',
			id: 'f419f9f8-2f4d-46b1-9fb4-49d3a2fd7191',
		},

		bannerNotAnImage: {
			message: 'The file specified as a banner is not an image.',
			code: 'BANNER_NOT_AN_IMAGE',
			id: '75aedb19-2afd-4e6d-87fc-67941256fa60',
		},

		noSuchPage: {
			message: 'No such page.',
			code: 'NO_SUCH_PAGE',
			id: '8e01b590-7eb9-431b-a239-860e086c408e',
		},

		invalidRegexp: {
			message: 'Invalid Regular Expression.',
			code: 'INVALID_REGEXP',
			id: '0d786918-10df-41cd-8f33-8dec7d9a89a5',
		},

		tooManyMutedWords: {
			message: 'Too many muted words.',
			code: 'TOO_MANY_MUTED_WORDS',
			id: '010665b1-a211-42d2-bc64-8f6609d79785',
		},

		noSuchUser: {
			message: 'No such user.',
			code: 'NO_SUCH_USER',
			id: 'fcd2eef9-a9b2-4c4f-8624-038099e90aa5',
		},

		uriNull: {
			message: 'User ActivityPup URI is null.',
			code: 'URI_NULL',
			id: 'bf326f31-d430-4f97-9933-5d61e4d48a23',
		},

		forbiddenToSetYourself: {
			message: 'You can\'t set yourself as your own alias.',
			code: 'FORBIDDEN_TO_SET_YOURSELF',
			id: '25c90186-4ab0-49c8-9bba-a1fa6c202ba4',
		},

		restrictedByRole: {
			message: 'This feature is restricted by your role.',
			code: 'RESTRICTED_BY_ROLE',
			id: '8feff0ba-5ab5-585b-31f4-4df816663fad',
		},
	},

	res: {
		type: 'object',
		optional: false, nullable: false,
		ref: 'MeDetailed',
	},
} as const;

<<<<<<< HEAD
=======
const muteWords = { type: 'array', items: { oneOf: [
	{ type: 'array', items: { type: 'string' } },
	{ type: 'string' },
] } } as const;

>>>>>>> 6df9c79b
export const paramDef = {
	type: 'object',
	properties: {
		name: { ...nameSchema, nullable: true },
		description: { ...descriptionSchema, nullable: true },
		location: { ...locationSchema, nullable: true },
		birthday: { ...birthdaySchema, nullable: true },
		lang: { type: 'string', enum: [null, ...Object.keys(langmap)] as string[], nullable: true },
		avatarId: { type: 'string', format: 'misskey:id', nullable: true },
		avatarDecorations: { type: 'array', maxItems: 16, items: {
			type: 'object',
			properties: {
				id: { type: 'string', format: 'misskey:id' },
				angle: { type: 'number', nullable: true, maximum: 0.5, minimum: -0.5 },
				flipH: { type: 'boolean', nullable: true },
				offsetX: { type: 'number', nullable: true, maximum: 0.25, minimum: -0.25 },
				offsetY: { type: 'number', nullable: true, maximum: 0.25, minimum: -0.25 },
			},
			required: ['id'],
		} },
		bannerId: { type: 'string', format: 'misskey:id', nullable: true },
		fields: {
			type: 'array',
			minItems: 0,
			maxItems: 16,
			items: {
				type: 'object',
				properties: {
					name: { type: 'string' },
					value: { type: 'string' },
				},
				required: ['name', 'value'],
			},
		},
		isLocked: { type: 'boolean' },
		isExplorable: { type: 'boolean' },
		hideOnlineStatus: { type: 'boolean' },
		publicReactions: { type: 'boolean' },
		carefulBot: { type: 'boolean' },
		autoAcceptFollowed: { type: 'boolean' },
		noCrawle: { type: 'boolean' },
		preventAiLearning: { type: 'boolean' },
		isBot: { type: 'boolean' },
		isCat: { type: 'boolean' },
		injectFeaturedNote: { type: 'boolean' },
		receiveAnnouncementEmail: { type: 'boolean' },
		alwaysMarkNsfw: { type: 'boolean' },
		autoSensitive: { type: 'boolean' },
		ffVisibility: { type: 'string', enum: ['public', 'followers', 'private'] },
		pinnedPageId: { type: 'string', format: 'misskey:id', nullable: true },
		mutedWords: { type: 'array', items: {
			oneOf: [
				{ type: 'array', items: { type: 'string' } },
				{ type: 'string' }
			]
		} },
		mutedInstances: { type: 'array', items: {
			type: 'string',
		} },
		notificationRecieveConfig: { type: 'object' },
		emailNotificationTypes: { type: 'array', items: {
			type: 'string',
		} },
		alsoKnownAs: {
			type: 'array',
			maxItems: 10,
			uniqueItems: true,
			items: { type: 'string' },
		},
	},
} as const;

@Injectable()
export default class extends Endpoint<typeof meta, typeof paramDef> { // eslint-disable-line import/no-default-export
	constructor(
		@Inject(DI.config)
		private config: Config,

		@Inject(DI.usersRepository)
		private usersRepository: UsersRepository,

		@Inject(DI.userProfilesRepository)
		private userProfilesRepository: UserProfilesRepository,

		@Inject(DI.driveFilesRepository)
		private driveFilesRepository: DriveFilesRepository,

		@Inject(DI.pagesRepository)
		private pagesRepository: PagesRepository,

		private userEntityService: UserEntityService,
		private driveFileEntityService: DriveFileEntityService,
		private globalEventService: GlobalEventService,
		private userFollowingService: UserFollowingService,
		private accountUpdateService: AccountUpdateService,
		private remoteUserResolveService: RemoteUserResolveService,
		private apiLoggerService: ApiLoggerService,
		private hashtagService: HashtagService,
		private roleService: RoleService,
		private cacheService: CacheService,
		private httpRequestService: HttpRequestService,
		private avatarDecorationService: AvatarDecorationService,
	) {
		super(meta, paramDef, async (ps, _user, token) => {
			const user = await this.usersRepository.findOneByOrFail({ id: _user.id }) as MiLocalUser;
			const isSecure = token == null;

			const updates = {} as Partial<MiUser>;
			const profileUpdates = {} as Partial<MiUserProfile>;

			const profile = await this.userProfilesRepository.findOneByOrFail({ userId: user.id });

			if (ps.name !== undefined) updates.name = ps.name;
			if (ps.description !== undefined) profileUpdates.description = ps.description;
			if (ps.lang !== undefined) profileUpdates.lang = ps.lang;
			if (ps.location !== undefined) profileUpdates.location = ps.location;
			if (ps.birthday !== undefined) profileUpdates.birthday = ps.birthday;
			if (ps.ffVisibility !== undefined) profileUpdates.ffVisibility = ps.ffVisibility;
			if (ps.mutedWords !== undefined) {
				const length = ps.mutedWords.length;
				if (length > (await this.roleService.getUserPolicies(user.id)).wordMuteLimit) {
					throw new ApiError(meta.errors.tooManyMutedWords);
				}
<<<<<<< HEAD
=======
			}

			function validateMuteWordRegex(mutedWords: (string[] | string)[]) {
				for (const mutedWord of mutedWords) {
					if (typeof mutedWord !== 'string') continue;
>>>>>>> 6df9c79b

				// validate regular expression syntax
				ps.mutedWords.filter(x => !Array.isArray(x)).forEach(x => {
					const regexp = RegExp(/^\/(.+)\/(.*)$/).exec(x as string);
					if (!regexp) throw new ApiError(meta.errors.invalidRegexp);

					try {
						new RE2(regexp[1], regexp[2]);
					} catch (err) {
						throw new ApiError(meta.errors.invalidRegexp);
					}
				});

				profileUpdates.mutedWords = ps.mutedWords;
				profileUpdates.enableWordMute = ps.mutedWords.length > 0;
			}
			if (ps.mutedInstances !== undefined) profileUpdates.mutedInstances = ps.mutedInstances;
			if (ps.notificationRecieveConfig !== undefined) profileUpdates.notificationRecieveConfig = ps.notificationRecieveConfig;
			if (typeof ps.isLocked === 'boolean') updates.isLocked = ps.isLocked;
			if (typeof ps.isExplorable === 'boolean') updates.isExplorable = ps.isExplorable;
			if (typeof ps.hideOnlineStatus === 'boolean') updates.hideOnlineStatus = ps.hideOnlineStatus;
			if (typeof ps.publicReactions === 'boolean') profileUpdates.publicReactions = ps.publicReactions;
			if (typeof ps.isBot === 'boolean') updates.isBot = ps.isBot;
			if (typeof ps.carefulBot === 'boolean') profileUpdates.carefulBot = ps.carefulBot;
			if (typeof ps.autoAcceptFollowed === 'boolean') profileUpdates.autoAcceptFollowed = ps.autoAcceptFollowed;
			if (typeof ps.noCrawle === 'boolean') profileUpdates.noCrawle = ps.noCrawle;
			if (typeof ps.preventAiLearning === 'boolean') profileUpdates.preventAiLearning = ps.preventAiLearning;
			if (typeof ps.isCat === 'boolean') updates.isCat = ps.isCat;
			if (typeof ps.injectFeaturedNote === 'boolean') profileUpdates.injectFeaturedNote = ps.injectFeaturedNote;
			if (typeof ps.receiveAnnouncementEmail === 'boolean') profileUpdates.receiveAnnouncementEmail = ps.receiveAnnouncementEmail;
			if (typeof ps.alwaysMarkNsfw === 'boolean') {
				if ((await roleService.getUserPolicies(user.id)).alwaysMarkNsfw) throw new ApiError(meta.errors.restrictedByRole);
				profileUpdates.alwaysMarkNsfw = ps.alwaysMarkNsfw;
			}
			if (typeof ps.autoSensitive === 'boolean') profileUpdates.autoSensitive = ps.autoSensitive;
			if (ps.emailNotificationTypes !== undefined) profileUpdates.emailNotificationTypes = ps.emailNotificationTypes;

			if (ps.avatarId) {
				const avatar = await this.driveFilesRepository.findOneBy({ id: ps.avatarId });

				if (avatar == null || avatar.userId !== user.id) throw new ApiError(meta.errors.noSuchAvatar);
				if (!avatar.type.startsWith('image/')) throw new ApiError(meta.errors.avatarNotAnImage);

				updates.avatarId = avatar.id;
				updates.avatarUrl = this.driveFileEntityService.getPublicUrl(avatar, 'avatar');
				updates.avatarBlurhash = avatar.blurhash;
			} else if (ps.avatarId === null) {
				updates.avatarId = null;
				updates.avatarUrl = null;
				updates.avatarBlurhash = null;
			}

			if (ps.bannerId) {
				const banner = await this.driveFilesRepository.findOneBy({ id: ps.bannerId });

				if (banner == null || banner.userId !== user.id) throw new ApiError(meta.errors.noSuchBanner);
				if (!banner.type.startsWith('image/')) throw new ApiError(meta.errors.bannerNotAnImage);

				updates.bannerId = banner.id;
				updates.bannerUrl = this.driveFileEntityService.getPublicUrl(banner);
				updates.bannerBlurhash = banner.blurhash;
			} else if (ps.bannerId === null) {
				updates.bannerId = null;
				updates.bannerUrl = null;
				updates.bannerBlurhash = null;
			}

			if (ps.avatarDecorations) {
				const decorations = await this.avatarDecorationService.getAll(true);
				const [myRoles, myPolicies] = await Promise.all([this.roleService.getUserRoles(user.id), this.roleService.getUserPolicies(user.id)]);
				const allRoles = await this.roleService.getRoles();
				const decorationIds = decorations
					.filter(d => d.roleIdsThatCanBeUsedThisDecoration.filter(roleId => allRoles.some(r => r.id === roleId)).length === 0 || myRoles.some(r => d.roleIdsThatCanBeUsedThisDecoration.includes(r.id)))
					.map(d => d.id);

				if (ps.avatarDecorations.length > myPolicies.avatarDecorationLimit) throw new ApiError(meta.errors.restrictedByRole);

				updates.avatarDecorations = ps.avatarDecorations.filter(d => decorationIds.includes(d.id)).map(d => ({
					id: d.id,
					angle: d.angle ?? 0,
					flipH: d.flipH ?? false,
					offsetX: d.offsetX ?? 0,
					offsetY: d.offsetY ?? 0,
				}));
			}

			if (ps.pinnedPageId) {
				const page = await this.pagesRepository.findOneBy({ id: ps.pinnedPageId });

				if (page == null || page.userId !== user.id) throw new ApiError(meta.errors.noSuchPage);

				profileUpdates.pinnedPageId = page.id;
			} else if (ps.pinnedPageId === null) {
				profileUpdates.pinnedPageId = null;
			}

			if (ps.fields) {
				profileUpdates.fields = ps.fields
					.filter(x => typeof x.name === 'string' && x.name.trim() !== '' && typeof x.value === 'string' && x.value.trim() !== '')
					.map(x => {
						return { name: x.name.trim(), value: x.value.trim() };
					});
			}

			if (ps.alsoKnownAs) {
				if (_user.movedToUri) {
					throw new ApiError({
						message: 'You have moved your account.',
						code: 'YOUR_ACCOUNT_MOVED',
						id: '56f20ec9-fd06-4fa5-841b-edd6d7d4fa31',
						httpStatusCode: 403,
					});
				}

				// Parse user's input into the old account
				const newAlsoKnownAs = new Set<string>();
				for (const line of ps.alsoKnownAs) {
					if (!line) throw new ApiError(meta.errors.noSuchUser);
					const { username, host } = Acct.parse(line);

					// Retrieve the old account
					const knownAs = await this.remoteUserResolveService.resolveUser(username, host).catch((e) => {
						this.apiLoggerService.logger.warn(`failed to resolve dstination user: ${e}`);
						throw new ApiError(meta.errors.noSuchUser);
					});
					if (knownAs.id === _user.id) throw new ApiError(meta.errors.forbiddenToSetYourself);

					const toUrl = this.userEntityService.getUserUri(knownAs);
					if (!toUrl) throw new ApiError(meta.errors.uriNull);

					newAlsoKnownAs.add(toUrl);
				}

				updates.alsoKnownAs = newAlsoKnownAs.size > 0 ? Array.from(newAlsoKnownAs) : null;
			}

			//#region emojis/tags

			let emojis = [] as string[];
			let tags = [] as string[];

			const newName = updates.name === undefined ? user.name : updates.name;
			const newDescription = profileUpdates.description === undefined ? profile.description : profileUpdates.description;
			const newFields = profileUpdates.fields === undefined ? profile.fields : profileUpdates.fields;

			if (newName != null) {
				const tokens = mfm.parseSimple(newName);
				emojis = emojis.concat(extractCustomEmojisFromMfm(tokens));
			}

			if (newDescription != null) {
				const tokens = mfm.parse(newDescription);
				emojis = emojis.concat(extractCustomEmojisFromMfm(tokens));
				tags = extractHashtags(tokens).map(tag => normalizeForSearch(tag)).splice(0, 32);
			}

			for (const field of newFields) {
				const nameTokens = mfm.parseSimple(field.name);
				const valueTokens = mfm.parseSimple(field.value);
				emojis = emojis.concat([
					...extractCustomEmojisFromMfm(nameTokens),
					...extractCustomEmojisFromMfm(valueTokens),
				]);
			}

			updates.emojis = emojis;
			updates.tags = tags;

			// ハッシュタグ更新
			this.hashtagService.updateUsertags(user, tags);
			//#endregion

			if (Object.keys(updates).length > 0) await this.usersRepository.update(user.id, updates);
			if (Object.keys(updates).includes('alsoKnownAs')) {
				this.cacheService.uriPersonCache.set(this.userEntityService.genLocalUserUri(user.id), { ...user, ...updates });
			}

			await this.userProfilesRepository.update(user.id, {
				...profileUpdates,
				verifiedLinks: [],
			});

			const iObj = await this.userEntityService.pack<true, true>(user.id, user, {
				detail: true,
				includeSecrets: isSecure,
			});

			const updatedProfile = await this.userProfilesRepository.findOneByOrFail({ userId: user.id });

			this.cacheService.userProfileCache.set(user.id, updatedProfile);

			// Publish meUpdated event
			this.globalEventService.publishMainStream(user.id, 'meUpdated', iObj);

			// 鍵垢を解除したとき、溜まっていたフォローリクエストがあるならすべて承認
			if (user.isLocked && ps.isLocked === false) {
				this.userFollowingService.acceptAllFollowRequests(user);
			}

			// フォロワーにUpdateを配信
			this.accountUpdateService.publishToFollowers(user.id);

			const urls = updatedProfile.fields.filter(x => x.value.startsWith('https://'));
			for (const url of urls) {
				this.verifyLink(url.value, user);
			}

			return iObj;
		});
	}

	private async verifyLink(url: string, user: MiLocalUser) {
		if (!safeForSql(url)) return;

		const html = await this.httpRequestService.getHtml(url);

		const { window } = new JSDOM(html);
		const doc = window.document;

		const myLink = `${this.config.url}/@${user.username}`;

		const aEls = Array.from(doc.getElementsByTagName('a'));
		const linkEls = Array.from(doc.getElementsByTagName('link'));

		const includesMyLink = aEls.some(a => a.href === myLink);
		const includesRelMeLinks = [...aEls, ...linkEls].some(link => link.rel === 'me' && link.href === myLink);

		if (includesMyLink || includesRelMeLinks) {
			await this.userProfilesRepository.createQueryBuilder('profile').update()
				.where('userId = :userId', { userId: user.id })
				.set({
					verifiedLinks: () => `array_append("verifiedLinks", '${url}')`, // ここでSQLインジェクションされそうなのでとりあえず safeForSql で弾いている
				})
				.execute();
		}
	}
}<|MERGE_RESOLUTION|>--- conflicted
+++ resolved
@@ -123,14 +123,6 @@
 	},
 } as const;
 
-<<<<<<< HEAD
-=======
-const muteWords = { type: 'array', items: { oneOf: [
-	{ type: 'array', items: { type: 'string' } },
-	{ type: 'string' },
-] } } as const;
-
->>>>>>> 6df9c79b
 export const paramDef = {
 	type: 'object',
 	properties: {
@@ -254,14 +246,6 @@
 				if (length > (await this.roleService.getUserPolicies(user.id)).wordMuteLimit) {
 					throw new ApiError(meta.errors.tooManyMutedWords);
 				}
-<<<<<<< HEAD
-=======
-			}
-
-			function validateMuteWordRegex(mutedWords: (string[] | string)[]) {
-				for (const mutedWord of mutedWords) {
-					if (typeof mutedWord !== 'string') continue;
->>>>>>> 6df9c79b
 
 				// validate regular expression syntax
 				ps.mutedWords.filter(x => !Array.isArray(x)).forEach(x => {
