/*
 * SPDX-FileCopyrightText: syuilo and other misskey contributors
 * SPDX-License-Identifier: AGPL-3.0-only
 */

import { Brackets, In } from 'typeorm';
import * as Redis from 'ioredis';
import { Inject, Injectable } from '@nestjs/common';
import type { NotesRepository } from '@/models/_.js';
import { obsoleteNotificationTypes, notificationTypes } from '@/types.js';
import { Endpoint } from '@/server/api/endpoint-base.js';
import { NoteReadService } from '@/core/NoteReadService.js';
import { NotificationEntityService } from '@/core/entities/NotificationEntityService.js';
import { NotificationService } from '@/core/NotificationService.js';
import { DI } from '@/di-symbols.js';
import { IdService } from '@/core/IdService.js';
<<<<<<< HEAD
import { MiNotification } from '@/models/entities/Notification.js';
=======
import { MiNotification } from '@/models/Notification.js';
>>>>>>> f32915b5

export const meta = {
	tags: ['account', 'notifications'],

	requireCredential: true,

	limit: {
		duration: 30000,
		max: 30,
	},

	kind: 'read:notifications',

	res: {
		type: 'array',
		optional: false, nullable: false,
		items: {
			type: 'object',
			optional: false, nullable: false,
			ref: 'Notification',
		},
	},
} as const;

export const paramDef = {
	type: 'object',
	properties: {
		limit: { type: 'integer', minimum: 1, maximum: 100, default: 10 },
		sinceId: { type: 'string', format: 'misskey:id' },
		untilId: { type: 'string', format: 'misskey:id' },
		markAsRead: { type: 'boolean', default: true },
		// 後方互換のため、廃止された通知タイプも受け付ける
		includeTypes: { type: 'array', items: {
			type: 'string', enum: [...notificationTypes, ...obsoleteNotificationTypes],
		} },
		excludeTypes: { type: 'array', items: {
			type: 'string', enum: [...notificationTypes, ...obsoleteNotificationTypes],
		} },
	},
	required: [],
} as const;

@Injectable()
export default class extends Endpoint<typeof meta, typeof paramDef> { // eslint-disable-line import/no-default-export
	constructor(
		@Inject(DI.redis)
		private redisClient: Redis.Redis,

		@Inject(DI.notesRepository)
		private notesRepository: NotesRepository,

		private idService: IdService,
		private notificationEntityService: NotificationEntityService,
		private notificationService: NotificationService,
		private noteReadService: NoteReadService,
	) {
		super(meta, paramDef, async (ps, me) => {
			// includeTypes が空の場合はクエリしない
			if (ps.includeTypes && ps.includeTypes.length === 0) {
				return [];
			}
			// excludeTypes に全指定されている場合はクエリしない
			if (notificationTypes.every(type => ps.excludeTypes?.includes(type))) {
				return [];
			}

			const includeTypes = ps.includeTypes && ps.includeTypes.filter(type => !(obsoleteNotificationTypes).includes(type as any)) as typeof notificationTypes[number][];
			const excludeTypes = ps.excludeTypes && ps.excludeTypes.filter(type => !(obsoleteNotificationTypes).includes(type as any)) as typeof notificationTypes[number][];

			const limit = ps.limit + (ps.untilId ? 1 : 0) + (ps.sinceId ? 1 : 0); // untilIdに指定したものも含まれるため+1
			const notificationsRes = await this.redisClient.xrevrange(
				`notificationTimeline:${me.id}`,
				ps.untilId ? this.idService.parse(ps.untilId).date.getTime() : '+',
				ps.sinceId ? this.idService.parse(ps.sinceId).date.getTime() : '-',
				'COUNT', limit);

			if (notificationsRes.length === 0) {
				return [];
			}

			let notifications = notificationsRes.map(x => JSON.parse(x[1][1])).filter(x => x.id !== ps.untilId && x !== ps.sinceId) as MiNotification[];

			if (includeTypes && includeTypes.length > 0) {
				notifications = notifications.filter(notification => includeTypes.includes(notification.type));
			} else if (excludeTypes && excludeTypes.length > 0) {
				notifications = notifications.filter(notification => !excludeTypes.includes(notification.type));
			}

			if (notifications.length === 0) {
				return [];
			}

			// Mark all as read
			if (ps.markAsRead) {
				this.notificationService.readAllNotification(me.id);
			}

			const noteIds = notifications
				.filter(notification => ['mention', 'reply', 'quote'].includes(notification.type))
				.map(notification => notification.noteId!);

			if (noteIds.length > 0) {
				const notes = await this.notesRepository.findBy({ id: In(noteIds) });
				this.noteReadService.read(me.id, notes);
			}

			return await this.notificationEntityService.packMany(notifications, me.id);
		});
	}
}<|MERGE_RESOLUTION|>--- conflicted
+++ resolved
@@ -14,11 +14,7 @@
 import { NotificationService } from '@/core/NotificationService.js';
 import { DI } from '@/di-symbols.js';
 import { IdService } from '@/core/IdService.js';
-<<<<<<< HEAD
-import { MiNotification } from '@/models/entities/Notification.js';
-=======
 import { MiNotification } from '@/models/Notification.js';
->>>>>>> f32915b5
 
 export const meta = {
 	tags: ['account', 'notifications'],
