/*
 * SPDX-FileCopyrightText: syuilo and other misskey contributors
 * SPDX-License-Identifier: AGPL-3.0-only
 */

import { IsNull } from 'typeorm';
import { Inject, Injectable } from '@nestjs/common';
<<<<<<< HEAD
import type { UsersRepository, PagesRepository } from '@/models/index.js';
import type { MiPage } from '@/models/entities/Page.js';
=======
import type { UsersRepository, PagesRepository } from '@/models/_.js';
import type { MiPage } from '@/models/Page.js';
>>>>>>> f32915b5
import { Endpoint } from '@/server/api/endpoint-base.js';
import { PageEntityService } from '@/core/entities/PageEntityService.js';
import { DI } from '@/di-symbols.js';
import { ApiError } from '../../error.js';

export const meta = {
	tags: ['pages'],

	requireCredential: false,

	res: {
		type: 'object',
		optional: false, nullable: false,
		ref: 'Page',
	},

	errors: {
		noSuchPage: {
			message: 'No such page.',
			code: 'NO_SUCH_PAGE',
			id: '222120c0-3ead-4528-811b-b96f233388d7',
		},
	},
} as const;

export const paramDef = {
	type: 'object',
	properties: {
		pageId: { type: 'string', format: 'misskey:id' },
		name: { type: 'string' },
		username: { type: 'string' },
	},
	anyOf: [
		{ required: ['pageId'] },
		{ required: ['name', 'username'] },
	],
} as const;

@Injectable()
export default class extends Endpoint<typeof meta, typeof paramDef> { // eslint-disable-line import/no-default-export
	constructor(
		@Inject(DI.usersRepository)
		private usersRepository: UsersRepository,

		@Inject(DI.pagesRepository)
		private pagesRepository: PagesRepository,

		private pageEntityService: PageEntityService,
	) {
		super(meta, paramDef, async (ps, me) => {
			let page: MiPage | null = null;

			if (ps.pageId) {
				page = await this.pagesRepository.findOneBy({ id: ps.pageId });
			} else if (ps.name && ps.username) {
				const author = await this.usersRepository.findOneBy({
					host: IsNull(),
					usernameLower: ps.username.toLowerCase(),
				});
				if (author) {
					page = await this.pagesRepository.findOneBy({
						name: ps.name,
						userId: author.id,
					});
				}
			}

			if (page == null) {
				throw new ApiError(meta.errors.noSuchPage);
			}

			return await this.pageEntityService.pack(page, me);
		});
	}
}<|MERGE_RESOLUTION|>--- conflicted
+++ resolved
@@ -5,13 +5,8 @@
 
 import { IsNull } from 'typeorm';
 import { Inject, Injectable } from '@nestjs/common';
-<<<<<<< HEAD
-import type { UsersRepository, PagesRepository } from '@/models/index.js';
-import type { MiPage } from '@/models/entities/Page.js';
-=======
 import type { UsersRepository, PagesRepository } from '@/models/_.js';
 import type { MiPage } from '@/models/Page.js';
->>>>>>> f32915b5
 import { Endpoint } from '@/server/api/endpoint-base.js';
 import { PageEntityService } from '@/core/entities/PageEntityService.js';
 import { DI } from '@/di-symbols.js';
