/*
 * SPDX-FileCopyrightText: syuilo and other misskey contributors
 * SPDX-License-Identifier: AGPL-3.0-only
 */

import { Inject, Injectable } from '@nestjs/common';
import { Endpoint } from '@/server/api/endpoint-base.js';
import type { AppsRepository, AccessTokensRepository, AuthSessionsRepository } from '@/models/_.js';
import { UserEntityService } from '@/core/entities/UserEntityService.js';
import { DI } from '@/di-symbols.js';
import { ApiError } from '../../../error.js';

export const meta = {
	tags: ['auth'],

	requireCredential: false,

	res: {
		type: 'object',
		optional: false, nullable: false,
		properties: {
			accessToken: {
				type: 'string',
				optional: false, nullable: false,
			},

			user: {
				type: 'object',
				optional: false, nullable: false,
				ref: 'UserDetailedNotMe',
			},
		},
	},

	errors: {
		noSuchApp: {
			message: 'No such app.',
			code: 'NO_SUCH_APP',
			id: 'fcab192a-2c5a-43b7-8ad8-9b7054d8d40d',
		},

		noSuchSession: {
			message: 'No such session.',
			code: 'NO_SUCH_SESSION',
			id: '5b5a1503-8bc8-4bd0-8054-dc189e8cdcb3',
		},

		pendingSession: {
			message: 'This session is not completed yet.',
			code: 'PENDING_SESSION',
			id: '8c8a4145-02cc-4cca-8e66-29ba60445a8e',
		},
	},
} as const;

export const paramDef = {
	type: 'object',
	properties: {
		appSecret: { type: 'string' },
		token: { type: 'string' },
	},
	required: ['appSecret', 'token'],
} as const;

@Injectable()
export default class extends Endpoint<typeof meta, typeof paramDef> { // eslint-disable-line import/no-default-export
	constructor(
		@Inject(DI.appsRepository)
		private appsRepository: AppsRepository,

		@Inject(DI.authSessionsRepository)
		private authSessionsRepository: AuthSessionsRepository,

		@Inject(DI.accessTokensRepository)
		private accessTokensRepository: AccessTokensRepository,

		private userEntityService: UserEntityService,
	) {
		super(meta, paramDef, async (ps, me) => {
			// Lookup app
			const app = await this.appsRepository.findOneBy({
				secret: ps.appSecret,
			});

			if (app == null) {
				throw new ApiError(meta.errors.noSuchApp);
			}

			// Fetch token
			const session = await this.authSessionsRepository.findOneBy({
				token: ps.token,
				appId: app.id,
			});

			if (session == null) {
				throw new ApiError(meta.errors.noSuchSession);
			}

			if (session.userId == null) {
				throw new ApiError(meta.errors.pendingSession);
			}

			// Lookup access token
			const accessToken = await this.accessTokensRepository.findOneByOrFail({
				appId: app.id,
				userId: session.userId,
			});

			// Delete session
			this.authSessionsRepository.delete(session.id);

			return {
				accessToken: accessToken.token,
<<<<<<< HEAD
				user: await this.userEntityService.pack(session.userId, me, {
					detail: true,
=======
				user: await this.userEntityService.pack(session.userId, null, {
					schema: 'UserDetailedNotMe',
>>>>>>> d5860d06
				}),
			};
		});
	}
}<|MERGE_RESOLUTION|>--- conflicted
+++ resolved
@@ -27,7 +27,7 @@
 			user: {
 				type: 'object',
 				optional: false, nullable: false,
-				ref: 'UserDetailedNotMe',
+				ref: 'UserDetailed',
 			},
 		},
 	},
@@ -111,13 +111,8 @@
 
 			return {
 				accessToken: accessToken.token,
-<<<<<<< HEAD
 				user: await this.userEntityService.pack(session.userId, me, {
-					detail: true,
-=======
-				user: await this.userEntityService.pack(session.userId, null, {
-					schema: 'UserDetailedNotMe',
->>>>>>> d5860d06
+					schema: 'UserDetailed',
 				}),
 			};
 		});
