--- conflicted
+++ resolved
@@ -196,7 +196,7 @@
 		// Authenticate
 		fastify.addHook('onRequest', async (request, reply) => {
 			// %71ueueとかでリクエストされたら困るため
-			const url = decodeURI(request.routeOptions.url);
+			const url = decodeURI(request.routeOptions.url ?? '');
 			if (url === bullBoardPath || url.startsWith(bullBoardPath + '/')) {
 				const token = request.cookies.token;
 				if (token == null) {
@@ -311,21 +311,6 @@
 			decorateReply: false,
 		});
 
-<<<<<<< HEAD
-=======
-		fastify.register((fastify, options, done) => {
-			fastify.register(fastifyStatic, {
-				root: tarball,
-				prefix: '/tarball/',
-				maxAge: ms('30 days'),
-				immutable: true,
-				decorateReply: false,
-			});
-			fastify.addHook('onRequest', handleRequestRedirectToOmitSearch);
-			done();
-		});
-
->>>>>>> b36e6b1a
 		fastify.get('/favicon.ico', async (request, reply) => {
 			return reply.sendFile('/favicon.ico', staticAssets);
 		});
