--- conflicted
+++ resolved
@@ -576,7 +576,7 @@
 						avatarUrl: _note.user.avatarUrl,
 						// TODO: Let locale changeable by instance setting
 						summary: getNoteSummary(_note),
-						...this.generateCommonPugData(meta),
+						...await this.generateCommonPugData(meta),
 					});
 				} catch (err) {
 					if ((err as IdentifiableError).id === '8ca4f428-b32e-4f83-ac43-406ed7cd0452') {
@@ -584,17 +584,6 @@
 					}
 					throw err;
 				}
-<<<<<<< HEAD
-=======
-				return await reply.view('note', {
-					note: _note,
-					profile,
-					avatarUrl: _note.user.avatarUrl,
-					// TODO: Let locale changeable by instance setting
-					summary: getNoteSummary(_note),
-					...await this.generateCommonPugData(meta),
-				});
->>>>>>> 792168fd
 			} else {
 				return await renderBase(reply);
 			}
@@ -633,7 +622,7 @@
 						page: _page,
 						profile,
 						avatarUrl: _page.user.avatarUrl,
-						...this.generateCommonPugData(meta),
+						...await this.generateCommonPugData(meta),
 					});
 				} catch (err) {
 					if ((err as IdentifiableError).id === '8ca4f428-b32e-4f83-ac43-406ed7cd0452') {
@@ -641,19 +630,6 @@
 					}
 					throw err;
 				}
-<<<<<<< HEAD
-=======
-				if (profile.preventAiLearning) {
-					reply.header('X-Robots-Tag', 'noimageai');
-					reply.header('X-Robots-Tag', 'noai');
-				}
-				return await reply.view('page', {
-					page: _page,
-					profile,
-					avatarUrl: _page.user.avatarUrl,
-					...await this.generateCommonPugData(meta),
-				});
->>>>>>> 792168fd
 			} else {
 				return await renderBase(reply);
 			}
@@ -679,7 +655,7 @@
 						flash: _flash,
 						profile,
 						avatarUrl: _flash.user.avatarUrl,
-						...this.generateCommonPugData(meta),
+						...await this.generateCommonPugData(meta),
 					});
 				} catch (err) {
 					if ((err as IdentifiableError).id === '8ca4f428-b32e-4f83-ac43-406ed7cd0452') {
@@ -687,15 +663,6 @@
 					}
 					throw err;
 				}
-<<<<<<< HEAD
-=======
-				return await reply.view('flash', {
-					flash: _flash,
-					profile,
-					avatarUrl: _flash.user.avatarUrl,
-					...await this.generateCommonPugData(meta),
-				});
->>>>>>> 792168fd
 			} else {
 				return await renderBase(reply);
 			}
@@ -721,7 +688,7 @@
 						clip: _clip,
 						profile,
 						avatarUrl: _clip.user.avatarUrl,
-						...this.generateCommonPugData(meta),
+						...await this.generateCommonPugData(meta),
 					});
 				} catch (err) {
 					if ((err as IdentifiableError).id === '8ca4f428-b32e-4f83-ac43-406ed7cd0452') {
@@ -729,15 +696,6 @@
 					}
 					throw err;
 				}
-<<<<<<< HEAD
-=======
-				return await reply.view('clip', {
-					clip: _clip,
-					profile,
-					avatarUrl: _clip.user.avatarUrl,
-					...await this.generateCommonPugData(meta),
-				});
->>>>>>> 792168fd
 			} else {
 				return await renderBase(reply);
 			}
@@ -761,7 +719,7 @@
 						post: _post,
 						profile,
 						avatarUrl: _post.user.avatarUrl,
-						...this.generateCommonPugData(meta),
+						...await this.generateCommonPugData(meta),
 					});
 				} catch (err) {
 					if ((err as IdentifiableError).id === '8ca4f428-b32e-4f83-ac43-406ed7cd0452') {
@@ -769,15 +727,6 @@
 					}
 					throw err;
 				}
-<<<<<<< HEAD
-=======
-				return await reply.view('gallery-post', {
-					post: _post,
-					profile,
-					avatarUrl: _post.user.avatarUrl,
-					...await this.generateCommonPugData(meta),
-				});
->>>>>>> 792168fd
 			} else {
 				return await renderBase(reply);
 			}
