/*
 * SPDX-FileCopyrightText: syuilo and other misskey contributors
 * SPDX-License-Identifier: AGPL-3.0-only
 */

import { randomUUID, randomBytes } from 'node:crypto';
import { dirname } from 'node:path';
import { fileURLToPath } from 'node:url';
import { Inject, Injectable } from '@nestjs/common';
import { createBullBoard } from '@bull-board/api';
import { BullMQAdapter } from '@bull-board/api/bullMQAdapter.js';
import { FastifyAdapter } from '@bull-board/fastify';
import ms from 'ms';
import sharp from 'sharp';
import pug from 'pug';
import { In, IsNull } from 'typeorm';
import fastifyStatic from '@fastify/static';
import fastifyView from '@fastify/view';
import fastifyCookie from '@fastify/cookie';
import fastifyProxy from '@fastify/http-proxy';
import vary from 'vary';
import type { Config } from '@/config.js';
import { getNoteSummary } from '@/misc/get-note-summary.js';
import { DI } from '@/di-symbols.js';
import * as Acct from '@/misc/acct.js';
import { MetaService } from '@/core/MetaService.js';
import type { DbQueue, DeliverQueue, EndedPollNotificationQueue, InboxQueue, ObjectStorageQueue, SystemQueue, WebhookDeliverQueue } from '@/core/QueueModule.js';
import { UserEntityService } from '@/core/entities/UserEntityService.js';
import { NoteEntityService } from '@/core/entities/NoteEntityService.js';
import { PageEntityService } from '@/core/entities/PageEntityService.js';
import { GalleryPostEntityService } from '@/core/entities/GalleryPostEntityService.js';
import { ClipEntityService } from '@/core/entities/ClipEntityService.js';
import { ChannelEntityService } from '@/core/entities/ChannelEntityService.js';
import type { ChannelsRepository, ClipsRepository, FlashsRepository, GalleryPostsRepository, MiMeta, NotesRepository, PagesRepository, ReversiGamesRepository, UserProfilesRepository, UsersRepository } from '@/models/_.js';
import type Logger from '@/logger.js';
import { deepClone } from '@/misc/clone.js';
import { bindThis } from '@/decorators.js';
import { FlashEntityService } from '@/core/entities/FlashEntityService.js';
import { RoleService } from '@/core/RoleService.js';
<<<<<<< HEAD
import { IdentifiableError } from '@/misc/identifiable-error.js';
=======
import { ReversiGameEntityService } from '@/core/entities/ReversiGameEntityService.js';
>>>>>>> 2ee5507d
import { FeedService } from './FeedService.js';
import { UrlPreviewService } from './UrlPreviewService.js';
import { ClientLoggerService } from './ClientLoggerService.js';
import type { FastifyInstance, FastifyPluginOptions, FastifyReply } from 'fastify';

const _filename = fileURLToPath(import.meta.url);
const _dirname = dirname(_filename);

const staticAssets = `${_dirname}/../../../assets/`;
const clientAssets = `${_dirname}/../../../../frontend/assets/`;
const assets = `${_dirname}/../../../../../built/_frontend_dist_/`;
const swAssets = `${_dirname}/../../../../../built/_sw_dist_/`;
const viteOut = `${_dirname}/../../../../../built/_vite_/`;

@Injectable()
export class ClientServerService {
	private logger: Logger;

	constructor(
		@Inject(DI.config)
		private config: Config,

		@Inject(DI.usersRepository)
		private usersRepository: UsersRepository,

		@Inject(DI.userProfilesRepository)
		private userProfilesRepository: UserProfilesRepository,

		@Inject(DI.notesRepository)
		private notesRepository: NotesRepository,

		@Inject(DI.galleryPostsRepository)
		private galleryPostsRepository: GalleryPostsRepository,

		@Inject(DI.channelsRepository)
		private channelsRepository: ChannelsRepository,

		@Inject(DI.clipsRepository)
		private clipsRepository: ClipsRepository,

		@Inject(DI.pagesRepository)
		private pagesRepository: PagesRepository,

		@Inject(DI.flashsRepository)
		private flashsRepository: FlashsRepository,

		@Inject(DI.reversiGamesRepository)
		private reversiGamesRepository: ReversiGamesRepository,

		private flashEntityService: FlashEntityService,
		private userEntityService: UserEntityService,
		private noteEntityService: NoteEntityService,
		private pageEntityService: PageEntityService,
		private galleryPostEntityService: GalleryPostEntityService,
		private clipEntityService: ClipEntityService,
		private channelEntityService: ChannelEntityService,
		private reversiGameEntityService: ReversiGameEntityService,
		private metaService: MetaService,
		private urlPreviewService: UrlPreviewService,
		private feedService: FeedService,
		private roleService: RoleService,
		private clientLoggerService: ClientLoggerService,

		@Inject('queue:system') public systemQueue: SystemQueue,
		@Inject('queue:endedPollNotification') public endedPollNotificationQueue: EndedPollNotificationQueue,
		@Inject('queue:deliver') public deliverQueue: DeliverQueue,
		@Inject('queue:inbox') public inboxQueue: InboxQueue,
		@Inject('queue:db') public dbQueue: DbQueue,
		@Inject('queue:objectStorage') public objectStorageQueue: ObjectStorageQueue,
		@Inject('queue:webhookDeliver') public webhookDeliverQueue: WebhookDeliverQueue,
	) {
		//this.createServer = this.createServer.bind(this);
	}

	@bindThis
	private async manifestHandler(reply: FastifyReply) {
		const instance = await this.metaService.fetch(true);

		let manifest = {
			// 空文字列の場合右辺を使いたいため
			// eslint-disable-next-line @typescript-eslint/prefer-nullish-coalescing
			'short_name': instance.shortName || instance.name || this.config.host,
			// 空文字列の場合右辺を使いたいため
			// eslint-disable-next-line @typescript-eslint/prefer-nullish-coalescing
			'name': instance.name || this.config.host,
			'start_url': '/',
			'display': 'standalone',
			'background_color': '#313a42',
			// 空文字列の場合右辺を使いたいため
			// eslint-disable-next-line @typescript-eslint/prefer-nullish-coalescing
			'theme_color': instance.themeColor || '#86b300',
			'icons': [{
				// 空文字列の場合右辺を使いたいため
				// eslint-disable-next-line @typescript-eslint/prefer-nullish-coalescing
				'src': instance.app192IconUrl || '/static-assets/icons/192.png',
				'sizes': '192x192',
				'type': 'image/png',
				'purpose': 'maskable',
			}, {
				// 空文字列の場合右辺を使いたいため
				// eslint-disable-next-line @typescript-eslint/prefer-nullish-coalescing
				'src': instance.app512IconUrl || '/static-assets/icons/512.png',
				'sizes': '512x512',
				'type': 'image/png',
				'purpose': 'maskable',
			}, {
				'src': '/static-assets/splash.png',
				'sizes': '300x300',
				'type': 'image/png',
				'purpose': 'any',
			}],
			'share_target': {
				'action': '/share/',
				'method': 'GET',
				'enctype': 'application/x-www-form-urlencoded',
				'params': {
					'title': 'title',
					'text': 'text',
					'url': 'url',
				},
			},
		};

		manifest = {
			...manifest,
			...JSON.parse(instance.manifestJsonOverride === '' ? '{}' : instance.manifestJsonOverride),
		};

		reply.header('Cache-Control', 'max-age=300');
		return (manifest);
	}

	@bindThis
	private generateCommonPugData(meta: MiMeta) {
		return {
			instanceName: meta.name ?? 'Misskey',
			icon: meta.iconUrl,
			appleTouchIcon: meta.app512IconUrl,
			themeColor: meta.themeColor,
			serverErrorImageUrl: meta.serverErrorImageUrl ?? 'https://xn--931a.moe/assets/error.jpg',
			infoImageUrl: meta.infoImageUrl ?? 'https://xn--931a.moe/assets/info.jpg',
			notFoundImageUrl: meta.notFoundImageUrl ?? 'https://xn--931a.moe/assets/not-found.jpg',
			instanceUrl: this.config.url,
		};
	}

	@bindThis
	public createServer(fastify: FastifyInstance, options: FastifyPluginOptions, done: (err?: Error) => void) {
		fastify.register(fastifyCookie, {});

		//#region Bull Dashboard
		const bullBoardPath = '/queue';

		// Authenticate
		fastify.addHook('onRequest', async (request, reply) => {
			// %71ueueとかでリクエストされたら困るため
			const url = decodeURI(request.routeOptions.url);
			if (url === bullBoardPath || url.startsWith(bullBoardPath + '/')) {
				const token = request.cookies.token;
				if (token == null) {
					reply.code(401).send('Login required');
					return;
				}
				const user = await this.usersRepository.findOneBy({ token });
				if (user == null) {
					reply.code(403).send('No such user');
					return;
				}
				const isAdministrator = await this.roleService.isAdministrator(user);
				if (!isAdministrator) {
					reply.code(403).send('Access denied');
					return;
				}
			}
		});

		const serverAdapter = new FastifyAdapter();

		createBullBoard({
			queues: [
				this.systemQueue,
				this.endedPollNotificationQueue,
				this.deliverQueue,
				this.inboxQueue,
				this.dbQueue,
				this.objectStorageQueue,
				this.webhookDeliverQueue,
			].map(q => new BullMQAdapter(q)),
			serverAdapter,
		});

		serverAdapter.setBasePath(bullBoardPath);
		(fastify.register as any)(serverAdapter.registerPlugin(), { prefix: bullBoardPath });
		//#endregion

		fastify.register(fastifyView, {
			root: _dirname + '/views',
			engine: {
				pug: pug,
			},
			defaultContext: {
				version: this.config.version,
				config: this.config,
			},
		});

		fastify.addHook('onRequest', (request, reply, done) => {
			// クリックジャッキング防止のためiFrameの中に入れられないようにする
			reply.header('X-Frame-Options', 'DENY');

			// XSSが存在した場合に影響を軽減する
			// (インラインスクリプトはreply.cspNonce内の値をnonce属性に設定することで使える)
			const scriptNonce = randomBytes(16).toString('hex');
			reply.cspNonce = {
				script: scriptNonce,
			};
			const csp = this.config.contentSecurityPolicy
				?? 'script-src \'self\' ' +
				'https://challenges.cloudflare.com https://hcaptcha.com https://*.hcaptcha.com https://www.google.com/recaptcha/ https://www.gstatic.com/recaptcha/ https://www.recaptcha.net/recaptcha/ {scriptNonce}; ' +
				'worker-src blob: \'self\'; ' +
				'base-uri \'self\'; object-src \'self\'; report-uri /csp-error';
			reply.header('Content-Security-Policy-Report-Only', csp.replace('{scriptNonce}', `'nonce-${scriptNonce}'`));
			done();
		});

		//#region vite assets
		if (this.config.clientManifestExists) {
			fastify.register(fastifyStatic, {
				root: viteOut,
				prefix: '/vite/',
				maxAge: ms('30 days'),
				decorateReply: false,
			});
		} else {
			const port = (process.env.VITE_PORT ?? '5173');
			fastify.register(fastifyProxy, {
				upstream: 'http://localhost:' + port,
				prefix: '/vite',
				rewritePrefix: '/vite',
			});
		}
		//#endregion

		//#region static assets

		fastify.register(fastifyStatic, {
			root: staticAssets,
			prefix: '/static-assets/',
			maxAge: ms('7 days'),
			decorateReply: false,
		});

		fastify.register(fastifyStatic, {
			root: clientAssets,
			prefix: '/client-assets/',
			maxAge: ms('7 days'),
			decorateReply: false,
		});

		fastify.register(fastifyStatic, {
			root: assets,
			prefix: '/assets/',
			maxAge: ms('7 days'),
			decorateReply: false,
		});

		fastify.get('/favicon.ico', async (request, reply) => {
			return reply.sendFile('/favicon.ico', staticAssets);
		});

		fastify.get('/apple-touch-icon.png', async (request, reply) => {
			return reply.sendFile('/apple-touch-icon.png', staticAssets);
		});

		fastify.get<{ Params: { path: string } }>('/fluent-emoji/:path(.*)', async (request, reply) => {
			const path = request.params.path;

			if (!path.match(/^[0-9a-f-]+\.png$/)) {
				reply.code(404);
				return;
			}

			reply.header('Content-Security-Policy', 'default-src \'none\'; style-src \'unsafe-inline\'');

			return await reply.sendFile(path, `${_dirname}/../../../../../fluent-emojis/dist/`, {
				maxAge: ms('30 days'),
			});
		});

		fastify.get<{ Params: { path: string } }>('/twemoji/:path(.*)', async (request, reply) => {
			const path = request.params.path;

			if (!path.match(/^[0-9a-f-]+\.svg$/)) {
				reply.code(404);
				return;
			}

			reply.header('Content-Security-Policy', 'default-src \'none\'; style-src \'unsafe-inline\'');

			return await reply.sendFile(path, `${_dirname}/../../../node_modules/@discordapp/twemoji/dist/svg/`, {
				maxAge: ms('30 days'),
			});
		});

		fastify.get<{ Params: { path: string } }>('/twemoji-badge/:path(.*)', async (request, reply) => {
			const path = request.params.path;

			if (!path.match(/^[0-9a-f-]+\.png$/)) {
				reply.code(404);
				return;
			}

			const mask = await sharp(
				`${_dirname}/../../../node_modules/@discordapp/twemoji/dist/svg/${path.replace('.png', '')}.svg`,
				{ density: 1000 },
			)
				.resize(488, 488)
				.greyscale()
				.normalise()
				.linear(1.75, -(128 * 1.75) + 128) // 1.75x contrast
				.flatten({ background: '#000' })
				.extend({
					top: 12,
					bottom: 12,
					left: 12,
					right: 12,
					background: '#000',
				})
				.toColorspace('b-w')
				.png()
				.toBuffer();

			const buffer = await sharp({
				create: { width: 512, height: 512, channels: 4, background: { r: 0, g: 0, b: 0, alpha: 0 } },
			})
				.pipelineColorspace('b-w')
				.boolean(mask, 'eor')
				.resize(96, 96)
				.png()
				.toBuffer();

			reply.header('Content-Security-Policy', 'default-src \'none\'; style-src \'unsafe-inline\'');
			reply.header('Cache-Control', 'max-age=2592000');
			reply.header('Content-Type', 'image/png');
			return buffer;
		});

		// ServiceWorker
		fastify.get('/sw.js', async (request, reply) => {
			return await reply.sendFile('/sw.js', swAssets, {
				maxAge: ms('10 minutes'),
			});
		});

		// Manifest
		fastify.get('/manifest.json', async (request, reply) => await this.manifestHandler(reply));

		fastify.get('/robots.txt', async (request, reply) => {
			return await reply.sendFile('/robots.txt', staticAssets);
		});

		// OpenSearch XML
		fastify.get('/opensearch.xml', async (request, reply) => {
			const meta = await this.metaService.fetch();

			const name = meta.name ?? 'Misskey';
			let content = '';
			content += '<OpenSearchDescription xmlns="http://a9.com/-/spec/opensearch/1.1/" xmlns:moz="http://www.mozilla.org/2006/browser/search/">';
			content += `<ShortName>${name}</ShortName>`;
			content += `<Description>${name} Search</Description>`;
			content += '<InputEncoding>UTF-8</InputEncoding>';
			content += `<Image width="16" height="16" type="image/x-icon">${this.config.url}/favicon.ico</Image>`;
			content += `<Url type="text/html" template="${this.config.url}/search?q={searchTerms}"/>`;
			content += '</OpenSearchDescription>';

			reply.header('Content-Type', 'application/opensearchdescription+xml');
			return await reply.send(content);
		});

		//#endregion

		const renderBase = async (reply: FastifyReply) => {
			const meta = await this.metaService.fetch();
			reply.header('Cache-Control', 'public, max-age=30');
			return await reply.view('base', {
				img: meta.bannerUrl,
				url: this.config.url,
				title: meta.name ?? 'Misskey',
				desc: meta.description,
				...this.generateCommonPugData(meta),
			});
		};

		// URL preview endpoint
		fastify.get<{ Querystring: { url: string; lang: string; } }>('/url', (request, reply) => this.urlPreviewService.handle(request, reply));

		const getFeed = async (acct: string) => {
			const { username, host } = Acct.parse(acct);
			const user = await this.usersRepository.findOneBy({
				usernameLower: username.toLowerCase(),
				host: host ?? IsNull(),
				isSuspended: false,
			});

			return user && await this.feedService.packFeed(user);
		};

		// Atom
		fastify.get<{ Params: { user: string; } }>('/@:user.atom', async (request, reply) => {
			const feed = await getFeed(request.params.user);

			if (feed) {
				reply.header('Content-Type', 'application/atom+xml; charset=utf-8');
				return feed.atom1();
			} else {
				reply.code(404);
				return;
			}
		});

		// RSS
		fastify.get<{ Params: { user: string; } }>('/@:user.rss', async (request, reply) => {
			const feed = await getFeed(request.params.user);

			if (feed) {
				reply.header('Content-Type', 'application/rss+xml; charset=utf-8');
				return feed.rss2();
			} else {
				reply.code(404);
				return;
			}
		});

		// JSON
		fastify.get<{ Params: { user: string; } }>('/@:user.json', async (request, reply) => {
			const feed = await getFeed(request.params.user);

			if (feed) {
				reply.header('Content-Type', 'application/json; charset=utf-8');
				return feed.json1();
			} else {
				reply.code(404);
				return;
			}
		});

		//#region SSR (for crawlers)
		// User
		fastify.get<{ Params: { user: string; sub?: string; } }>('/@:user/:sub?', async (request, reply) => {
			const { username, host } = Acct.parse(request.params.user);
			const user = await this.usersRepository.findOneBy({
				usernameLower: username.toLowerCase(),
				host: host ?? IsNull(),
				isSuspended: false,
			});

			vary(reply.raw, 'Accept');

			if (user != null) {
				const profile = await this.userProfilesRepository.findOneByOrFail({ userId: user.id });
				const meta = await this.metaService.fetch();
				const me = profile.fields
					? profile.fields
						.filter(filed => filed.value != null && filed.value.match(/^https?:/))
						.map(field => field.value)
					: [];

				reply.header('Cache-Control', 'public, max-age=15');
				if (profile.preventAiLearning) {
					reply.header('X-Robots-Tag', 'noimageai');
					reply.header('X-Robots-Tag', 'noai');
				}
				return await reply.view('user', {
					user, profile, me,
					avatarUrl: user.avatarUrl ?? this.userEntityService.getIdenticonUrl(user),
					sub: request.params.sub,
					...this.generateCommonPugData(meta),
				});
			} else {
				// リモートユーザーなので
				// モデレータがAPI経由で参照可能にするために404にはしない
				return await renderBase(reply);
			}
		});

		fastify.get<{ Params: { user: string; } }>('/users/:user', async (request, reply) => {
			const user = await this.usersRepository.findOneBy({
				id: request.params.user,
				host: IsNull(),
				isSuspended: false,
			});

			if (user == null) {
				reply.code(404);
				return;
			}

			vary(reply.raw, 'Accept');

			reply.redirect(`/@${user.username}${ user.host == null ? '' : '@' + user.host}`);
		});

		// Note
		fastify.get<{ Params: { note: string; } }>('/notes/:note', async (request, reply) => {
			vary(reply.raw, 'Accept');

			const note = await this.notesRepository.findOneBy({
				id: request.params.note,
				visibility: In(['public', 'home']),
			});

			if (note) {
				try {
					const _note = await this.noteEntityService.pack(note, null);
					const profile = await this.userProfilesRepository.findOneByOrFail({ userId: note.userId });
					const meta = await this.metaService.fetch();
					reply.header('Cache-Control', 'public, max-age=15');
					if (profile.preventAiLearning) {
						reply.header('X-Robots-Tag', 'noimageai');
						reply.header('X-Robots-Tag', 'noai');
					}
					return await reply.view('note', {
						note: _note,
						profile,
						avatarUrl: _note.user.avatarUrl,
						// TODO: Let locale changeable by instance setting
						summary: getNoteSummary(_note),
						...this.generateCommonPugData(meta),
					});
				} catch (err) {
					if ((err as IdentifiableError).id === '8ca4f428-b32e-4f83-ac43-406ed7cd0452') {
						return await renderBase(reply);
					}
					throw err;
				}
			} else {
				return await renderBase(reply);
			}
		});

		// Page
		fastify.get<{ Params: { user: string; page: string; } }>('/@:user/pages/:page', async (request, reply) => {
			const { username, host } = Acct.parse(request.params.user);
			const user = await this.usersRepository.findOneBy({
				usernameLower: username.toLowerCase(),
				host: host ?? IsNull(),
			});

			if (user == null) return;

			const page = await this.pagesRepository.findOneBy({
				name: request.params.page,
				userId: user.id,
			});

			if (page) {
				try {
					const _page = await this.pageEntityService.pack(page, null);
					const profile = await this.userProfilesRepository.findOneByOrFail({ userId: page.userId });
					const meta = await this.metaService.fetch();
					if (['public'].includes(page.visibility)) {
						reply.header('Cache-Control', 'public, max-age=15');
					} else {
						reply.header('Cache-Control', 'private, max-age=0, must-revalidate');
					}
					if (profile.preventAiLearning) {
						reply.header('X-Robots-Tag', 'noimageai');
						reply.header('X-Robots-Tag', 'noai');
					}
					return await reply.view('page', {
						page: _page,
						profile,
						avatarUrl: _page.user.avatarUrl,
						...this.generateCommonPugData(meta),
					});
				} catch (err) {
					if ((err as IdentifiableError).id === '8ca4f428-b32e-4f83-ac43-406ed7cd0452') {
						return await renderBase(reply);
					}
					throw err;
				}
			} else {
				return await renderBase(reply);
			}
		});

		// Flash
		fastify.get<{ Params: { id: string; } }>('/play/:id', async (request, reply) => {
			const flash = await this.flashsRepository.findOneBy({
				id: request.params.id,
			});

			if (flash) {
				try {
					const _flash = await this.flashEntityService.pack(flash, null);
					const profile = await this.userProfilesRepository.findOneByOrFail({ userId: flash.userId });
					const meta = await this.metaService.fetch();
					reply.header('Cache-Control', 'public, max-age=15');
					if (profile.preventAiLearning) {
						reply.header('X-Robots-Tag', 'noimageai');
						reply.header('X-Robots-Tag', 'noai');
					}
					return await reply.view('flash', {
						flash: _flash,
						profile,
						avatarUrl: _flash.user.avatarUrl,
						...this.generateCommonPugData(meta),
					});
				} catch (err) {
					if ((err as IdentifiableError).id === '8ca4f428-b32e-4f83-ac43-406ed7cd0452') {
						return await renderBase(reply);
					}
					throw err;
				}
			} else {
				return await renderBase(reply);
			}
		});

		// Clip
		fastify.get<{ Params: { clip: string; } }>('/clips/:clip', async (request, reply) => {
			const clip = await this.clipsRepository.findOneBy({
				id: request.params.clip,
			});

			if (clip && clip.isPublic) {
				try {
					const _clip = await this.clipEntityService.pack(clip, null);
					const profile = await this.userProfilesRepository.findOneByOrFail({ userId: clip.userId });
					const meta = await this.metaService.fetch();
					reply.header('Cache-Control', 'public, max-age=15');
					if (profile.preventAiLearning) {
						reply.header('X-Robots-Tag', 'noimageai');
						reply.header('X-Robots-Tag', 'noai');
					}
					return await reply.view('clip', {
						clip: _clip,
						profile,
						avatarUrl: _clip.user.avatarUrl,
						...this.generateCommonPugData(meta),
					});
				} catch (err) {
					if ((err as IdentifiableError).id === '8ca4f428-b32e-4f83-ac43-406ed7cd0452') {
						return await renderBase(reply);
					}
					throw err;
				}
			} else {
				return await renderBase(reply);
			}
		});

		// Gallery post
		fastify.get<{ Params: { post: string; } }>('/gallery/:post', async (request, reply) => {
			const post = await this.galleryPostsRepository.findOneBy({ id: request.params.post });

			if (post) {
				try {
					const _post = await this.galleryPostEntityService.pack(post, null);
					const profile = await this.userProfilesRepository.findOneByOrFail({ userId: post.userId });
					const meta = await this.metaService.fetch();
					reply.header('Cache-Control', 'public, max-age=15');
					if (profile.preventAiLearning) {
						reply.header('X-Robots-Tag', 'noimageai');
						reply.header('X-Robots-Tag', 'noai');
					}
					return await reply.view('gallery-post', {
						post: _post,
						profile,
						avatarUrl: _post.user.avatarUrl,
						...this.generateCommonPugData(meta),
					});
				} catch (err) {
					if ((err as IdentifiableError).id === '8ca4f428-b32e-4f83-ac43-406ed7cd0452') {
						return await renderBase(reply);
					}
					throw err;
				}
			} else {
				return await renderBase(reply);
			}
		});

		// Channel
		fastify.get<{ Params: { channel: string; } }>('/channels/:channel', async (request, reply) => {
			const channel = await this.channelsRepository.findOneBy({
				id: request.params.channel,
			});

			if (channel) {
				const _channel = await this.channelEntityService.pack(channel, null);
				const meta = await this.metaService.fetch();
				reply.header('Cache-Control', 'public, max-age=15');
				return await reply.view('channel', {
					channel: _channel,
					...this.generateCommonPugData(meta),
				});
			} else {
				return await renderBase(reply);
			}
		});

		// Reversi game
		fastify.get<{ Params: { game: string; } }>('/reversi/g/:game', async (request, reply) => {
			const game = await this.reversiGamesRepository.findOneBy({
				id: request.params.game,
			});

			if (game) {
				const _game = await this.reversiGameEntityService.packDetail(game);
				const meta = await this.metaService.fetch();
				reply.header('Cache-Control', 'public, max-age=3600');
				return await reply.view('reversi-game', {
					game: _game,
					...this.generateCommonPugData(meta),
				});
			} else {
				return await renderBase(reply);
			}
		});
		//#endregion

		fastify.get('/_info_card_', async (request, reply) => {
			const meta = await this.metaService.fetch(true);

			reply.removeHeader('X-Frame-Options');

			return await reply.view('info-card', {
				version: this.config.version,
				host: this.config.host,
				meta: meta,
				originalUsersCount: await this.usersRepository.countBy({ host: IsNull() }),
				originalNotesCount: await this.notesRepository.countBy({ userHost: IsNull() }),
			});
		});

		fastify.get('/bios', async (request, reply) => {
			return await reply.view('bios', {
				version: this.config.version,
			});
		});

		fastify.get('/cli', async (request, reply) => {
			return await reply.view('cli', {
				version: this.config.version,
			});
		});

		const override = (source: string, target: string, depth = 0) =>
			[, ...target.split('/').filter(x => x), ...source.split('/').filter(x => x).splice(depth)].join('/');

		fastify.get('/flush', async (request, reply) => {
			return await reply.view('flush');
		});

		// streamingに非WebSocketリクエストが来た場合にbase htmlをキャシュ付きで返すと、Proxy等でそのパスがキャッシュされておかしくなる
		fastify.get('/streaming', async (request, reply) => {
			reply.code(503);
			reply.header('Cache-Control', 'private, max-age=0');
		});

		// Render base html for all requests
		fastify.get('*', async (request, reply) => {
			return await renderBase(reply);
		});

		fastify.setErrorHandler(async (error, request, reply) => {
			const errId = randomUUID();
			this.clientLoggerService.logger.error(`Internal error occurred in ${request.routeOptions.url}: ${error.message}`, {
				path: request.routeOptions.url,
				params: request.params,
				query: request.query,
				id: errId,
				error,
			});
			reply.code(500);
			reply.header('Cache-Control', 'max-age=10, must-revalidate');
			return await reply.view('error', {
				code: error.code,
				id: errId,
			});
		});

		done();
	}
}<|MERGE_RESOLUTION|>--- conflicted
+++ resolved
@@ -37,11 +37,8 @@
 import { bindThis } from '@/decorators.js';
 import { FlashEntityService } from '@/core/entities/FlashEntityService.js';
 import { RoleService } from '@/core/RoleService.js';
-<<<<<<< HEAD
+import { ReversiGameEntityService } from '@/core/entities/ReversiGameEntityService.js';
 import { IdentifiableError } from '@/misc/identifiable-error.js';
-=======
-import { ReversiGameEntityService } from '@/core/entities/ReversiGameEntityService.js';
->>>>>>> 2ee5507d
 import { FeedService } from './FeedService.js';
 import { UrlPreviewService } from './UrlPreviewService.js';
 import { ClientLoggerService } from './ClientLoggerService.js';
@@ -751,7 +748,7 @@
 			});
 
 			if (game) {
-				const _game = await this.reversiGameEntityService.packDetail(game);
+				const _game = await this.reversiGameEntityService.packDetail(game, null);
 				const meta = await this.metaService.fetch();
 				reply.header('Cache-Control', 'public, max-age=3600');
 				return await reply.view('reversi-game', {
