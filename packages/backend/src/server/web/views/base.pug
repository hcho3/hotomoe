block vars

block loadClientEntry
	- const clientEntry = config.clientEntry;

doctype html

//
	-
	  _____ _         _
	 |     |_|___ ___| |_ ___ _ _
	 | | | | |_ -|_ -| '_| -_| | |
	 |_|_|_|_|___|___|_,_|___|_  |
	                         |___|
	 Thank you for using Misskey!
	 If you are reading this message... how about joining the development?
	 https://github.com/misskey-dev/misskey


html

	head
		meta(charset='utf-8')
		meta(name='application-name' content='Misskey')
		meta(name='referrer' content='origin')
		meta(name='theme-color' content= themeColor || '#86b300')
		meta(name='theme-color-orig' content= themeColor || '#86b300')
		meta(property='og:site_name' content= instanceName || 'Misskey')
		meta(property='instance_url' content= instanceUrl)
		meta(name='viewport' content='width=device-width, initial-scale=1')
		link(rel='icon' href= icon || '/favicon.ico')
		link(rel='apple-touch-icon' href= appleTouchIcon || '/apple-touch-icon.png')
		link(rel='manifest' href='/manifest.json')
		link(rel='search' type='application/opensearchdescription+xml' title=(title || "Misskey") href=`${url}/opensearch.xml`)
		link(rel='prefetch' href=serverErrorImageUrl)
		link(rel='prefetch' href=infoImageUrl)
		link(rel='prefetch' href=notFoundImageUrl)
		//- https://github.com/misskey-dev/misskey/issues/9842
		link(rel='stylesheet' href=`/assets/tabler-icons.${version}/tabler-icons.min.css`)
		link(rel='modulepreload' href=`/vite/${clientEntry.file}`)

		if !config.clientManifestExists
				script(type="module" src="/vite/@vite/client")

		if Array.isArray(clientEntry.css)
			each href in clientEntry.css
				link(rel='stylesheet' href=`/vite/${href}`)

		title
			block title
				= title || 'Misskey'

		block desc
			meta(name='description' content= desc || '✨🌎✨ A interplanetary communication platform ✨🚀✨')

		block meta

		block og
			meta(property='og:title'       content= title || 'Misskey')
			meta(property='og:description' content= desc || '✨🌎✨ A interplanetary communication platform ✨🚀✨')
			meta(property='og:image'       content= img)
			meta(property='twitter:card'   content='summary')

		style
			include ../style.css

<<<<<<< HEAD
		script(src=`/assets/boot.${version}.js`)
=======
		script.
			var VERSION = "#{version}";
			var CLIENT_ENTRY = "#{clientEntry.file}";

		script(type='application/json' id='misskey_meta' data-generated-at=now)
			!= metaJson

		script
			include ../boot.js
>>>>>>> 792168fd

	body
		noscript: p
			| JavaScriptを有効にしてください
			br
			| Please turn on your JavaScript
		div#splash
			img#splashIcon(src= icon || '/static-assets/splash.png')
			div#splashSpinner
				<svg class="spinner bg" viewBox="0 0 152 152" xmlns="http://www.w3.org/2000/svg">
					<g transform="matrix(1,0,0,1,12,12)">
						<circle cx="64" cy="64" r="64" style="fill:none;stroke:currentColor;stroke-width:24px;"/>
					</g>
				</svg>
				<svg class="spinner fg" viewBox="0 0 152 152" xmlns="http://www.w3.org/2000/svg">
					<g transform="matrix(1,0,0,1,12,12)">
						<path d="M128,64C128,28.654 99.346,0 64,0C99.346,0 128,28.654 128,64Z" style="fill:none;stroke:currentColor;stroke-width:24px;"/>
					</g>
				</svg>
		block content<|MERGE_RESOLUTION|>--- conflicted
+++ resolved
@@ -61,22 +61,13 @@
 			meta(property='og:image'       content= img)
 			meta(property='twitter:card'   content='summary')
 
+		script(type='application/json' id='misskey_meta' data-generated-at=now)
+			!= metaJson
+
 		style
 			include ../style.css
 
-<<<<<<< HEAD
 		script(src=`/assets/boot.${version}.js`)
-=======
-		script.
-			var VERSION = "#{version}";
-			var CLIENT_ENTRY = "#{clientEntry.file}";
-
-		script(type='application/json' id='misskey_meta' data-generated-at=now)
-			!= metaJson
-
-		script
-			include ../boot.js
->>>>>>> 792168fd
 
 	body
 		noscript: p
