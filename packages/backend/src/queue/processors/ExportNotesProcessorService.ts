--- conflicted
+++ resolved
@@ -12,13 +12,8 @@
 import type Logger from '@/logger.js';
 import { DriveService } from '@/core/DriveService.js';
 import { createTemp } from '@/misc/create-temp.js';
-<<<<<<< HEAD
-import type { MiPoll } from '@/models/entities/Poll.js';
-import type { MiNote } from '@/models/entities/Note.js';
-=======
 import type { MiPoll } from '@/models/Poll.js';
 import type { MiNote } from '@/models/Note.js';
->>>>>>> f32915b5
 import { bindThis } from '@/decorators.js';
 import { DriveFileEntityService } from '@/core/entities/DriveFileEntityService.js';
 import { Packed } from '@/misc/json-schema.js';
