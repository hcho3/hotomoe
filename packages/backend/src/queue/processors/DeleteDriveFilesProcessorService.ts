/*
 * SPDX-FileCopyrightText: syuilo and other misskey contributors
 * SPDX-License-Identifier: AGPL-3.0-only
 */

import { Inject, Injectable } from '@nestjs/common';
import { MoreThan } from 'typeorm';
import { DI } from '@/di-symbols.js';
<<<<<<< HEAD
import type { UsersRepository, DriveFilesRepository, MiDriveFile } from '@/models/index.js';
import type { Config } from '@/config.js';
=======
import type { UsersRepository, DriveFilesRepository, MiDriveFile } from '@/models/_.js';
>>>>>>> f32915b5
import type Logger from '@/logger.js';
import { DriveService } from '@/core/DriveService.js';
import { bindThis } from '@/decorators.js';
import { QueueLoggerService } from '../QueueLoggerService.js';
import type * as Bull from 'bullmq';
import type { DbJobDataWithUser } from '../types.js';

@Injectable()
export class DeleteDriveFilesProcessorService {
	private logger: Logger;

	constructor(
		@Inject(DI.usersRepository)
		private usersRepository: UsersRepository,

		@Inject(DI.driveFilesRepository)
		private driveFilesRepository: DriveFilesRepository,

		private driveService: DriveService,
		private queueLoggerService: QueueLoggerService,
	) {
		this.logger = this.queueLoggerService.logger.createSubLogger('delete-drive-files');
	}

	@bindThis
	public async process(job: Bull.Job<DbJobDataWithUser>): Promise<void> {
		this.logger.info(`Deleting drive files of ${job.data.user.id} ...`);

		const user = await this.usersRepository.findOneBy({ id: job.data.user.id });
		if (user == null) {
			return;
		}

		let deletedCount = 0;
		let cursor: MiDriveFile['id'] | null = null;

		while (true) {
			const files = await this.driveFilesRepository.find({
				where: {
					userId: user.id,
					...(cursor ? { id: MoreThan(cursor) } : {}),
				},
				take: 100,
				order: {
					id: 1,
				},
			});

			if (files.length === 0) {
				job.updateProgress(100);
				break;
			}

			cursor = files[files.length - 1].id;

			for (const file of files) {
				await this.driveService.deleteFileSync(file);
				deletedCount++;
			}

			const total = await this.driveFilesRepository.countBy({
				userId: user.id,
			});

			job.updateProgress(deletedCount / total);
		}

		this.logger.succ(`All drive files (${deletedCount}) of ${user.id} has been deleted.`);
	}
}<|MERGE_RESOLUTION|>--- conflicted
+++ resolved
@@ -6,12 +6,7 @@
 import { Inject, Injectable } from '@nestjs/common';
 import { MoreThan } from 'typeorm';
 import { DI } from '@/di-symbols.js';
-<<<<<<< HEAD
-import type { UsersRepository, DriveFilesRepository, MiDriveFile } from '@/models/index.js';
-import type { Config } from '@/config.js';
-=======
 import type { UsersRepository, DriveFilesRepository, MiDriveFile } from '@/models/_.js';
->>>>>>> f32915b5
 import type Logger from '@/logger.js';
 import { DriveService } from '@/core/DriveService.js';
 import { bindThis } from '@/decorators.js';
