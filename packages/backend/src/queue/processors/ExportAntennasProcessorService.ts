/*
 * SPDX-FileCopyrightText: syuilo and other misskey contributors
 * SPDX-License-Identifier: AGPL-3.0-only
 */

import fs from 'node:fs';
import { Inject, Injectable } from '@nestjs/common';
import { format as DateFormat } from 'date-fns';
import { In } from 'typeorm';
import { DI } from '@/di-symbols.js';
<<<<<<< HEAD
import type { AntennasRepository, UsersRepository, UserListJoiningsRepository, MiUser } from '@/models/index.js';
import type { Config } from '@/config.js';
=======
import type { AntennasRepository, UsersRepository, UserListJoiningsRepository, MiUser } from '@/models/_.js';
>>>>>>> f32915b5
import Logger from '@/logger.js';
import { DriveService } from '@/core/DriveService.js';
import { bindThis } from '@/decorators.js';
import { createTemp } from '@/misc/create-temp.js';
import { UtilityService } from '@/core/UtilityService.js';
import { QueueLoggerService } from '../QueueLoggerService.js';
import type { DBExportAntennasData } from '../types.js';
import type * as Bull from 'bullmq';

@Injectable()
export class ExportAntennasProcessorService {
	private logger: Logger;

	constructor (
		@Inject(DI.usersRepository)
		private usersRepository: UsersRepository,

		@Inject(DI.antennasRepository)
		private antennsRepository: AntennasRepository,

		@Inject(DI.userListJoiningsRepository)
		private userListJoiningsRepository: UserListJoiningsRepository,

		private driveService: DriveService,
		private utilityService: UtilityService,
		private queueLoggerService: QueueLoggerService,
	) {
		this.logger = this.queueLoggerService.logger.createSubLogger('export-antennas');
	}

	@bindThis
	public async process(job: Bull.Job<DBExportAntennasData>): Promise<void> {
		const user = await this.usersRepository.findOneBy({ id: job.data.user.id });
		if (user == null) {
			return;
		}
		const [path, cleanup] = await createTemp();
		const stream = fs.createWriteStream(path, { flags: 'a' });
		const write = (input: string): Promise<void> => {
			return new Promise((resolve, reject) => {
				stream.write(input, err => {
					if (err) {
						this.logger.error(err);
						reject();
					} else {
						resolve();
					}
				});
			});
		};
		try {
			const antennas = await this.antennsRepository.findBy({ userId: job.data.user.id });
			write('[');
			for (const [index, antenna] of antennas.entries()) {
				let users: MiUser[] | undefined;
				if (antenna.userListId !== null) {
					const joinings = await this.userListJoiningsRepository.findBy({ userListId: antenna.userListId });
					users = await this.usersRepository.findBy({
						id: In(joinings.map(j => j.userId)),
					});
				}
				write(JSON.stringify({
					name: antenna.name,
					src: antenna.src,
					keywords: antenna.keywords,
					excludeKeywords: antenna.excludeKeywords,
					users: antenna.users,
					userListAccts: typeof users !== 'undefined' ? users.map((u) => {
						return this.utilityService.getFullApAccount(u.username, u.host); // acct
					}) : null,
					caseSensitive: antenna.caseSensitive,
					withReplies: antenna.withReplies,
					withFile: antenna.withFile,
					notify: antenna.notify,
				}));
				if (antennas.length - 1 !== index) {
					write(', ');
				}
			}
			write(']');
			stream.end();

			const fileName = 'antennas-' + DateFormat(new Date(), 'yyyy-MM-dd-HH-mm-ss') + '.json';
			const driveFile = await this.driveService.addFile({ user, path, name: fileName, force: true, ext: 'json' });
			this.logger.succ('Exported to: ' + driveFile.id);
		} finally {
			cleanup();
		}
	}
}
<|MERGE_RESOLUTION|>--- conflicted
+++ resolved
@@ -8,12 +8,7 @@
 import { format as DateFormat } from 'date-fns';
 import { In } from 'typeorm';
 import { DI } from '@/di-symbols.js';
-<<<<<<< HEAD
-import type { AntennasRepository, UsersRepository, UserListJoiningsRepository, MiUser } from '@/models/index.js';
-import type { Config } from '@/config.js';
-=======
 import type { AntennasRepository, UsersRepository, UserListJoiningsRepository, MiUser } from '@/models/_.js';
->>>>>>> f32915b5
 import Logger from '@/logger.js';
 import { DriveService } from '@/core/DriveService.js';
 import { bindThis } from '@/decorators.js';
