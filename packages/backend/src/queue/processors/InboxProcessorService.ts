--- conflicted
+++ resolved
@@ -185,15 +185,12 @@
 			await this.apInboxService.performActivity(authUser.user, activity, job.data.user?.id);
 		} catch (e) {
 			if (e instanceof IdentifiableError) {
-<<<<<<< HEAD
-				if (e.id === 'e11b3a16-f543-4885-8eb1-66cad131dbfd') return 'blocked mentions from unfamiliar user';
-				if (e.id === '057d8d3e-b7ca-4f8b-b38c-dcdcbf34dc30') return 'blocked notes with prohibited words';
-=======
-				if (e.id === '689ee33f-f97c-479a-ac49-1b9f8140af99') {
-					return 'blocked notes with prohibited words';
-				}
-				if (e.id === '85ab9bd7-3a41-4530-959d-f07073900109') return 'actor has been suspended';
->>>>>>> fe5efd92
+				if ([
+					'e11b3a16-f543-4885-8eb1-66cad131dbfd',
+					'689ee33f-f97c-479a-ac49-1b9f8140af99',
+					'9f466dab-c856-48cd-9e65-ff90ff750580',
+					'85ab9bd7-3a41-4530-959d-f07073900109',
+				].includes(e.id)) return e.message;
 			}
 			throw e;
 		}
