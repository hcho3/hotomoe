/*
 * SPDX-FileCopyrightText: syuilo and other misskey contributors
 * SPDX-License-Identifier: AGPL-3.0-only
 */

<<<<<<< HEAD
import type { MiNote } from '@/models/entities/Note.js';

=======
import type { MiNote } from '@/models/Note.js';

// eslint-disable-next-line import/no-default-export
>>>>>>> f32915b5
export default function(note: MiNote): boolean {
	return note.renoteId != null && (note.text != null || note.hasPoll || (note.fileIds != null && note.fileIds.length > 0));
}<|MERGE_RESOLUTION|>--- conflicted
+++ resolved
@@ -3,14 +3,9 @@
  * SPDX-License-Identifier: AGPL-3.0-only
  */
 
-<<<<<<< HEAD
-import type { MiNote } from '@/models/entities/Note.js';
-
-=======
 import type { MiNote } from '@/models/Note.js';
 
 // eslint-disable-next-line import/no-default-export
->>>>>>> f32915b5
 export default function(note: MiNote): boolean {
 	return note.renoteId != null && (note.text != null || note.hasPoll || (note.fileIds != null && note.fileIds.length > 0));
 }