--- conflicted
+++ resolved
@@ -10,11 +10,7 @@
 import type { Config } from '@/config.js';
 import type { Packed } from '@/misc/json-schema.js';
 import { getNoteSummary } from '@/misc/get-note-summary.js';
-<<<<<<< HEAD
-import type { MiSwSubscription, SwSubscriptionsRepository } from '@/models/index.js';
-=======
 import type { MiSwSubscription, SwSubscriptionsRepository } from '@/models/_.js';
->>>>>>> f32915b5
 import { MetaService } from '@/core/MetaService.js';
 import { bindThis } from '@/decorators.js';
 import { RedisKVCache } from '@/misc/cache.js';
