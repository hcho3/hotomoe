/*
 * SPDX-FileCopyrightText: syuilo and misskey-project
 * SPDX-License-Identifier: AGPL-3.0-only
 */

import { Inject, Injectable } from '@nestjs/common';
import { In } from 'typeorm';
import { DI } from '@/di-symbols.js';
import type { Config } from '@/config.js';
import { bindThis } from '@/decorators.js';
import { LoggerService } from '@/core/LoggerService.js';
import { MiNote } from '@/models/Note.js';
import { MiUser } from '@/models/_.js';
import type { NotesRepository } from '@/models/_.js';
import { sqlLikeEscape } from '@/misc/sql-like-escape.js';
import { isUserRelated } from '@/misc/is-user-related.js';
import { CacheService } from '@/core/CacheService.js';
import { QueryService } from '@/core/QueryService.js';
import { IdService } from '@/core/IdService.js';
<<<<<<< HEAD
import { UserEntityService } from './entities/UserEntityService.js';
import type { Index, MeiliSearch } from 'meilisearch';
// import { nonMaxSuppressionV3Impl } from '@tensorflow/tfjs-core/dist/backends/non_max_suppression_impl.js';
=======
import type Logger from '@/logger.js';
import type { Index, MeiliSearch } from 'meilisearch';
import type { Client as ElasticSearch } from '@elastic/elasticsearch';
>>>>>>> 3087c127

type K = string;
type V = string | number | boolean;
type Q =
	{ op: '=', k: K, v: V } |
	{ op: '!=', k: K, v: V } |
	{ op: '>', k: K, v: number } |
	{ op: '<', k: K, v: number } |
	{ op: '>=', k: K, v: number } |
	{ op: '<=', k: K, v: number } |
	{ op: 'is null', k: K} |
	{ op: 'is not null', k: K} |
	{ op: 'and', qs: Q[] } |
	{ op: 'or', qs: Q[] } |
	{ op: 'not', q: Q };

function compileValue(value: V): string {
	if (typeof value === 'string') {
		return `'${value}'`; // TODO: escape
	} else if (typeof value === 'number') {
		return value.toString();
	} else if (typeof value === 'boolean') {
		return value.toString();
	}
	throw new Error('unrecognized value');
}

function compileQuery(q: Q): string {
	switch (q.op) {
		case '=': return `(${q.k} = ${compileValue(q.v)})`;
		case '!=': return `(${q.k} != ${compileValue(q.v)})`;
		case '>': return `(${q.k} > ${compileValue(q.v)})`;
		case '<': return `(${q.k} < ${compileValue(q.v)})`;
		case '>=': return `(${q.k} >= ${compileValue(q.v)})`;
		case '<=': return `(${q.k} <= ${compileValue(q.v)})`;
		case 'and': return q.qs.length === 0 ? '' : `(${ q.qs.map(_q => compileQuery(_q)).join(' AND ') })`;
		case 'or': return q.qs.length === 0 ? '' : `(${ q.qs.map(_q => compileQuery(_q)).join(' OR ') })`;
		case 'is null': return `(${q.k} IS NULL)`;
		case 'is not null': return `(${q.k} IS NOT NULL)`;
		case 'not': return `(NOT ${compileQuery(q.q)})`;
		default: throw new Error('unrecognized query operator');
	}
}

@Injectable()
export class SearchService {
	private readonly meilisearchIndexScope: 'local' | 'global' | string[] = 'local';
	private meilisearchNoteIndex: Index | null = null;
	private elasticsearchNoteIndex: string | null = null;
	private logger: Logger;

	constructor(
		@Inject(DI.config)
		private config: Config,

		@Inject(DI.meilisearch)
		private meilisearch: MeiliSearch | null,

		@Inject(DI.elasticsearch)
		private elasticsearch: ElasticSearch | null,

		@Inject(DI.notesRepository)
		private notesRepository: NotesRepository,

		private userEntityService: UserEntityService,
		private cacheService: CacheService,
		private queryService: QueryService,
		private idService: IdService,
		private loggerService: LoggerService,
	) {
		this.logger = this.loggerService.getLogger('note:search');

		if (meilisearch) {
			this.meilisearchNoteIndex = meilisearch.index(`${config.meilisearch!.index}---notes`);
			if (config.meilisearch?.scope) {
				this.meilisearchIndexScope = config.meilisearch.scope;
			}
			/*this.meilisearchNoteIndex.updateSettings({
				searchableAttributes: [
					'text',
					'cw',
				],
				sortableAttributes: [
					'createdAt',
				],
				filterableAttributes: [
					'createdAt',
					'userId',
					'userHost',
					'channelId',
					'tags',
				],
				typoTolerance: {
					enabled: false,
				},
				pagination: {
					maxTotalHits: 10000,
				},
			});*/
		} else if (this.elasticsearch) {
			this.elasticsearchNoteIndex = `${config.elasticsearch!.index}---notes`;
			this.elasticsearch.indices.exists({
				index: this.elasticsearchNoteIndex,
			}).then((indexExists) => {
				if (!indexExists) {
					this.elasticsearch?.indices.create(
						{
							index: this.elasticsearchNoteIndex + `-${new Date().toISOString().slice(0, 7).replace(/-/g, '')}`,
							mappings: {
								properties: {
									text: { type: 'text' },
									cw: { type: 'text' },
									createdAt: { type: 'long' },
									userId: { type: 'keyword' },
									userHost: { type: 'keyword' },
									channelId: { type: 'keyword' },
									tags: { type: 'keyword' },
								},
							},
							settings: {
								index: {
									analysis: {
										tokenizer: {
											kuromoji: {
												type: 'kuromoji_tokenizer',
												mode: 'search',
											},
										},
										analyzer: {
											kuromoji_analyzer: {
												type: 'custom',
												tokenizer: 'kuromoji',
											},
										},
									},
								},
							},
						},
					).catch((error) => {
						this.logger.error(error);
					});
				}
			}).catch((error) => {
				this.logger.error('Error while checking if index exists', error);
			});
		}
	}

	@bindThis
	public async indexNote(note: MiNote): Promise<void> {
		if (note.text == null && note.cw == null) return;
		//		if (!['home', 'public'].includes(note.visibility)) return;

		if (this.meilisearch) {
			switch (this.meilisearchIndexScope) {
				case 'global':
					break;

				case 'local':
					if (note.userHost == null) break;
					return;

				default: {
					if (note.userHost == null) break;
					if (this.meilisearchIndexScope.includes(note.userHost)) break;
					return;
				}
			}

			await this.meilisearchNoteIndex?.addDocuments([{
				id: note.id,
				createdAt: this.idService.parse(note.id).date.getTime(),
				userId: note.userId,
				userHost: note.userHost,
				channelId: note.channelId,
				cw: note.cw,
				text: note.text,
				tags: note.tags,
			}], {
				primaryKey: 'id',
			});
		}	else if (this.elasticsearch) {
			const body = {
				createdAt: this.idService.parse(note.id).date.getTime(),
				userId: note.userId,
				userHost: note.userHost,
				channelId: note.channelId,
				cw: note.cw,
				text: note.text,
				tags: note.tags,
			};
			await this.elasticsearch.index({
				index: this.elasticsearchNoteIndex + `-${new Date().toISOString().slice(0, 7).replace(/-/g, '')}` as string,
				id: note.id,
				body: body,
			}).catch((error) => {
				console.error(error);
			});
		}
	}

	@bindThis
	public async unindexNote(note: MiNote): Promise<void> {
		// if (!['home', 'public'].includes(note.visibility)) return;

		if (this.meilisearch) {
			this.meilisearchNoteIndex!.deleteDocument(note.id);
		}
	}

	@bindThis
	private async filter(me: MiUser | null, note: MiNote): Promise<boolean> {
		const [
			userIdsWhoMeMuting,
			userIdsWhoBlockingMe,
		] = me ? await Promise.all([
			this.cacheService.userMutingsCache.fetch(me.id),
			this.cacheService.userBlockedCache.fetch(me.id),
		]) : [new Set<string>(), new Set<string>()];
		if (me && isUserRelated(note, userIdsWhoBlockingMe)) return false;
		if (me && isUserRelated(note, userIdsWhoMeMuting)) return false;
		if (['followers', 'specified'].includes(note.visibility)) {
			if (!me) return false;
			if (note.visibility === 'followers') {
				const relationship = await this.userEntityService.getRelation(me.id, note.userId);
				if (relationship.isFollowing) return true;
			}
			if (!note.visibleUserIds.includes(me.id) && !note.mentions.includes(me.id)) return false;
		}
		return true;
	}

	@bindThis
	public async searchNote(q: string, me: MiUser | null, opts: {
		userId?: MiNote['userId'] | null;
		channelId?: MiNote['channelId'] | null;
		host?: string | null;
	}, pagination: {
		untilId?: MiNote['id'];
		sinceId?: MiNote['id'];
		limit?: number;
	}): Promise<MiNote[]> {
		if (this.meilisearch) {
			const filter: Q = {
				op: 'and',
				qs: [],
			};
			if (pagination.untilId) filter.qs.push({ op: '<', k: 'createdAt', v: this.idService.parse(pagination.untilId).date.getTime() });
			if (pagination.sinceId) filter.qs.push({ op: '>', k: 'createdAt', v: this.idService.parse(pagination.sinceId).date.getTime() });
			if (opts.userId) filter.qs.push({ op: '=', k: 'userId', v: opts.userId });
			if (opts.channelId) filter.qs.push({ op: '=', k: 'channelId', v: opts.channelId });
			if (opts.host) {
				if (opts.host === '.') {
					filter.qs.push({ op: 'is null', k: 'userHost' });
				} else {
					filter.qs.push({ op: '=', k: 'userHost', v: opts.host });
				}
			}
			const res = await this.meilisearchNoteIndex!.search(q, {
				sort: ['createdAt:desc'],
				matchingStrategy: 'all',
				attributesToRetrieve: ['id', 'createdAt'],
				filter: compileQuery(filter),
				limit: pagination.limit,
			});
			if (res.hits.length === 0) return [];

			const notes = await this.notesRepository.findBy({
				id: In(res.hits.map(x => x.id)),
			});
<<<<<<< HEAD
			const promises = notes.map(async note => ({ note: note, result: (await this.filter(me, note)) }));
			const data = await Promise.all(promises);
			const dataFilter = data.filter(d => d.result);
			const filteredNotes = dataFilter.map(d => d.note);
			return filteredNotes.sort((a, b) => a.id > b.id ? -1 : 1);
=======
			return notes.sort((a, b) => a.id > b.id ? -1 : 1);
		} else if (this.elasticsearch) {
			const esFilter: any = {
				bool: {
					must: [],
				},
			};

			if (pagination.untilId) esFilter.bool.must.push({ range: { createdAt: { lt: this.idService.parse(pagination.untilId).date.getTime() } } });
			if (pagination.sinceId) esFilter.bool.must.push({ range: { createdAt: { gt: this.idService.parse(pagination.sinceId).date.getTime() } } });
			if (opts.userId) esFilter.bool.must.push({ term: { userId: opts.userId } });
			if (opts.channelId) esFilter.bool.must.push({ term: { channelId: opts.channelId } });
			if (opts.host) {
				if (opts.host === '.') {
					esFilter.bool.must.push({ bool: { must_not: [{ exists: { field: 'userHost' } }] } });
				} else {
					esFilter.bool.must.push({ term: { userHost: opts.host } });
				}
			}

			if (q !== '') {
				esFilter.bool.must.push({
					bool: {
						should: [
							{ wildcard: { 'text': { value: q } } },
							{ simple_query_string: { fields: ['text'], 'query': q, default_operator: 'and' } },
							{ wildcard: { 'cw': { value: q } } },
							{ simple_query_string: { fields: ['cw'], 'query': q, default_operator: 'and' } },
						],
						minimum_should_match: 1,
					},
				});
			}

			const res = await (this.elasticsearch.search)({
				index: this.elasticsearchNoteIndex + '*' as string,
				body: {
					query: esFilter,
					sort: [{ createdAt: { order: 'desc' } }],
				},
				_source: ['id', 'createdAt'],
				size: pagination.limit,
			});

			const noteIds = res.hits.hits.map((hit: any) => hit._id);
			if (noteIds.length === 0) return [];
			const [
				userIdsWhoMeMuting,
				userIdsWhoBlockingMe,
			] = me ? await Promise.all([
				this.cacheService.userMutingsCache.fetch(me.id),
				this.cacheService.userBlockedCache.fetch(me.id),
			]) : [new Set<string>(), new Set<string>()];
			const notes = (await this.notesRepository.findBy({
				id: In(noteIds),
			})).filter(note => {
				if (me && isUserRelated(note, userIdsWhoBlockingMe)) return false;
				if (me && isUserRelated(note, userIdsWhoMeMuting)) return false;
				return true;
			});

			return notes.sort((a, b) => a.id > b.id ? -1 : 1);
>>>>>>> 3087c127
		} else {
			const query = this.queryService.makePaginationQuery(this.notesRepository.createQueryBuilder('note'), pagination.sinceId, pagination.untilId);

			if (opts.userId) {
				query.andWhere('note.userId = :userId', { userId: opts.userId });
			} else if (opts.channelId) {
				query.andWhere('note.channelId = :channelId', { channelId: opts.channelId });
			}

			query
				.andWhere('note.text ILIKE :q', { q: `%${ sqlLikeEscape(q) }%` })
				.innerJoinAndSelect('note.user', 'user')
				.leftJoinAndSelect('note.reply', 'reply')
				.leftJoinAndSelect('note.renote', 'renote')
				.leftJoinAndSelect('reply.user', 'replyUser')
				.leftJoinAndSelect('renote.user', 'renoteUser');

			if (opts.host) {
				if (opts.host === '.') {
					query.andWhere('user.host IS NULL');
				} else {
					query.andWhere('user.host = :host', { host: opts.host });
				}
			}

			this.queryService.generateVisibilityQuery(query, me);
			if (me) this.queryService.generateMutedUserQuery(query, me);
			if (me) this.queryService.generateBlockedUserQuery(query, me);

			return await query.limit(pagination.limit).getMany();
		}
	}
}<|MERGE_RESOLUTION|>--- conflicted
+++ resolved
@@ -17,15 +17,10 @@
 import { CacheService } from '@/core/CacheService.js';
 import { QueryService } from '@/core/QueryService.js';
 import { IdService } from '@/core/IdService.js';
-<<<<<<< HEAD
 import { UserEntityService } from './entities/UserEntityService.js';
-import type { Index, MeiliSearch } from 'meilisearch';
-// import { nonMaxSuppressionV3Impl } from '@tensorflow/tfjs-core/dist/backends/non_max_suppression_impl.js';
-=======
 import type Logger from '@/logger.js';
 import type { Index, MeiliSearch } from 'meilisearch';
 import type { Client as ElasticSearch } from '@elastic/elasticsearch';
->>>>>>> 3087c127
 
 type K = string;
 type V = string | number | boolean;
@@ -164,11 +159,11 @@
 								},
 							},
 						},
-					).catch((error) => {
+					).catch((error: any) => {
 						this.logger.error(error);
 					});
 				}
-			}).catch((error) => {
+			}).catch((error: any) => {
 				this.logger.error('Error while checking if index exists', error);
 			});
 		}
@@ -221,7 +216,7 @@
 				index: this.elasticsearchNoteIndex + `-${new Date().toISOString().slice(0, 7).replace(/-/g, '')}` as string,
 				id: note.id,
 				body: body,
-			}).catch((error) => {
+			}).catch((error: any) => {
 				console.error(error);
 			});
 		}
@@ -273,15 +268,23 @@
 				op: 'and',
 				qs: [],
 			};
-			if (pagination.untilId) filter.qs.push({ op: '<', k: 'createdAt', v: this.idService.parse(pagination.untilId).date.getTime() });
-			if (pagination.sinceId) filter.qs.push({ op: '>', k: 'createdAt', v: this.idService.parse(pagination.sinceId).date.getTime() });
-			if (opts.userId) filter.qs.push({ op: '=', k: 'userId', v: opts.userId });
-			if (opts.channelId) filter.qs.push({ op: '=', k: 'channelId', v: opts.channelId });
+			if (pagination.untilId) filter.qs.push({
+				op: '<',
+				k: 'createdAt',
+				v: this.idService.parse(pagination.untilId).date.getTime()
+			});
+			if (pagination.sinceId) filter.qs.push({
+				op: '>',
+				k: 'createdAt',
+				v: this.idService.parse(pagination.sinceId).date.getTime()
+			});
+			if (opts.userId) filter.qs.push({op: '=', k: 'userId', v: opts.userId});
+			if (opts.channelId) filter.qs.push({op: '=', k: 'channelId', v: opts.channelId});
 			if (opts.host) {
 				if (opts.host === '.') {
-					filter.qs.push({ op: 'is null', k: 'userHost' });
+					filter.qs.push({op: 'is null', k: 'userHost'});
 				} else {
-					filter.qs.push({ op: '=', k: 'userHost', v: opts.host });
+					filter.qs.push({op: '=', k: 'userHost', v: opts.host});
 				}
 			}
 			const res = await this.meilisearchNoteIndex!.search(q, {
@@ -296,77 +299,65 @@
 			const notes = await this.notesRepository.findBy({
 				id: In(res.hits.map(x => x.id)),
 			});
-<<<<<<< HEAD
-			const promises = notes.map(async note => ({ note: note, result: (await this.filter(me, note)) }));
+			const promises = notes.map(async note => ({note: note, result: (await this.filter(me, note))}));
 			const data = await Promise.all(promises);
 			const dataFilter = data.filter(d => d.result);
 			const filteredNotes = dataFilter.map(d => d.note);
 			return filteredNotes.sort((a, b) => a.id > b.id ? -1 : 1);
-=======
-			return notes.sort((a, b) => a.id > b.id ? -1 : 1);
 		} else if (this.elasticsearch) {
-			const esFilter: any = {
-				bool: {
-					must: [],
-				},
-			};
-
-			if (pagination.untilId) esFilter.bool.must.push({ range: { createdAt: { lt: this.idService.parse(pagination.untilId).date.getTime() } } });
-			if (pagination.sinceId) esFilter.bool.must.push({ range: { createdAt: { gt: this.idService.parse(pagination.sinceId).date.getTime() } } });
-			if (opts.userId) esFilter.bool.must.push({ term: { userId: opts.userId } });
-			if (opts.channelId) esFilter.bool.must.push({ term: { channelId: opts.channelId } });
-			if (opts.host) {
-				if (opts.host === '.') {
-					esFilter.bool.must.push({ bool: { must_not: [{ exists: { field: 'userHost' } }] } });
-				} else {
-					esFilter.bool.must.push({ term: { userHost: opts.host } });
-				}
-			}
-
-			if (q !== '') {
-				esFilter.bool.must.push({
+				const esFilter: any = {
 					bool: {
-						should: [
-							{ wildcard: { 'text': { value: q } } },
-							{ simple_query_string: { fields: ['text'], 'query': q, default_operator: 'and' } },
-							{ wildcard: { 'cw': { value: q } } },
-							{ simple_query_string: { fields: ['cw'], 'query': q, default_operator: 'and' } },
-						],
-						minimum_should_match: 1,
+						must: [],
 					},
+				};
+
+				if (pagination.untilId) esFilter.bool.must.push({ range: { createdAt: { lt: this.idService.parse(pagination.untilId).date.getTime() } } });
+				if (pagination.sinceId) esFilter.bool.must.push({ range: { createdAt: { gt: this.idService.parse(pagination.sinceId).date.getTime() } } });
+				if (opts.userId) esFilter.bool.must.push({ term: { userId: opts.userId } });
+				if (opts.channelId) esFilter.bool.must.push({ term: { channelId: opts.channelId } });
+				if (opts.host) {
+					if (opts.host === '.') {
+						esFilter.bool.must.push({ bool: { must_not: [{ exists: { field: 'userHost' } }] } });
+					} else {
+						esFilter.bool.must.push({ term: { userHost: opts.host } });
+					}
+				}
+
+				if (q !== '') {
+					esFilter.bool.must.push({
+						bool: {
+							should: [
+								{ wildcard: { 'text': { value: q } } },
+								{ simple_query_string: { fields: ['text'], 'query': q, default_operator: 'and' } },
+								{ wildcard: { 'cw': { value: q } } },
+								{ simple_query_string: { fields: ['cw'], 'query': q, default_operator: 'and' } },
+							],
+							minimum_should_match: 1,
+						},
+					});
+				}
+
+				const res = await (this.elasticsearch.search)({
+					index: this.elasticsearchNoteIndex + '*' as string,
+					body: {
+						query: esFilter,
+						sort: [{ createdAt: { order: 'desc' } }],
+					},
+					_source: ['id', 'createdAt'],
+					size: pagination.limit,
 				});
-			}
-
-			const res = await (this.elasticsearch.search)({
-				index: this.elasticsearchNoteIndex + '*' as string,
-				body: {
-					query: esFilter,
-					sort: [{ createdAt: { order: 'desc' } }],
-				},
-				_source: ['id', 'createdAt'],
-				size: pagination.limit,
-			});
-
-			const noteIds = res.hits.hits.map((hit: any) => hit._id);
-			if (noteIds.length === 0) return [];
-			const [
-				userIdsWhoMeMuting,
-				userIdsWhoBlockingMe,
-			] = me ? await Promise.all([
-				this.cacheService.userMutingsCache.fetch(me.id),
-				this.cacheService.userBlockedCache.fetch(me.id),
-			]) : [new Set<string>(), new Set<string>()];
-			const notes = (await this.notesRepository.findBy({
-				id: In(noteIds),
-			})).filter(note => {
-				if (me && isUserRelated(note, userIdsWhoBlockingMe)) return false;
-				if (me && isUserRelated(note, userIdsWhoMeMuting)) return false;
-				return true;
-			});
-
-			return notes.sort((a, b) => a.id > b.id ? -1 : 1);
->>>>>>> 3087c127
-		} else {
+
+				const noteIds = res.hits.hits.map((hit: any) => hit._id);
+				if (noteIds.length === 0) return [];
+				const notes = await this.notesRepository.findBy({
+					id: In(noteIds),
+				});
+				const promises = notes.map(async note => ({ note: note, result: (await this.filter(me, note)) }));
+				const data = await Promise.all(promises);
+				const dataFilter = data.filter(d => d.result);
+				const filteredNotes = dataFilter.map(d => d.note);
+				return filteredNotes.sort((a, b) => a.id > b.id ? -1 : 1);
+			} else {
 			const query = this.queryService.makePaginationQuery(this.notesRepository.createQueryBuilder('note'), pagination.sinceId, pagination.untilId);
 
 			if (opts.userId) {
