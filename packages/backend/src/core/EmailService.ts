--- conflicted
+++ resolved
@@ -182,20 +182,10 @@
 
 			if (validated.valid && meta.enableVerifymailApi && meta.verifymailAuthKey != null) {
 				validated = await this.verifyMail(emailAddress, meta.verifymailAuthKey);
-<<<<<<< HEAD
-=======
-			} else if (meta.enableTruemailApi && meta.truemailInstance && meta.truemailAuthKey != null) {
+			}
+
+			if (validated.valid && meta.enableTruemailApi && meta.truemailInstance && meta.truemailAuthKey != null) {
 				validated = await this.trueMail(meta.truemailInstance, emailAddress, meta.truemailAuthKey);
-			} else {
-				validated = await validateEmail({
-					email: emailAddress,
-					validateRegex: true,
-					validateMx: true,
-					validateTypo: false, // TLDを見ているみたいだけどclubとか弾かれるので
-					validateDisposable: true, // 捨てアドかどうかチェック
-					validateSMTP: false, // 日本だと25ポートが殆どのプロバイダーで塞がれていてタイムアウトになるので
-				});
->>>>>>> 7e52ea48
 			}
 		} else {
 			validated = { valid: true, reason: null };
