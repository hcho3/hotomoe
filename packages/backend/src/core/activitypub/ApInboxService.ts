--- conflicted
+++ resolved
@@ -26,12 +26,8 @@
 import { QueueService } from '@/core/QueueService.js';
 import type { UsersRepository, NotesRepository, FollowingsRepository, AbuseUserReportsRepository, FollowRequestsRepository } from '@/models/_.js';
 import { bindThis } from '@/decorators.js';
-<<<<<<< HEAD
 import type { MiLocalUser, MiRemoteUser } from '@/models/User.js';
-=======
-import type { MiRemoteUser } from '@/models/User.js';
 import { isNotNull } from '@/misc/is-not-null.js';
->>>>>>> 792168fd
 import { getApHrefNullable, getApId, getApIds, getApType, isAccept, isActor, isAdd, isAnnounce, isBlock, isCollection, isCollectionOrOrderedCollection, isCreate, isDelete, isFlag, isFollow, isLike, isMove, isPost, isReject, isRemove, isTombstone, isUndo, isUpdate, validActor, validPost } from './type.js';
 import { ApNoteService } from './models/ApNoteService.js';
 import { ApLoggerService } from './ApLoggerService.js';
