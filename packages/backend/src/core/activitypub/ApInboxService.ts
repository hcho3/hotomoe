--- conflicted
+++ resolved
@@ -513,14 +513,8 @@
 		});
 		if (users.length < 1) return 'skip';
 
-<<<<<<< HEAD
 		const report = await this.abuseUserReportsRepository.insert({
-			id: this.idService.genId(),
-			createdAt: new Date(),
-=======
-		await this.abuseUserReportsRepository.insert({
 			id: this.idService.gen(),
->>>>>>> 3043b525
 			targetUserId: users[0].id,
 			targetUserHost: users[0].host,
 			reporterId: actor.id,
