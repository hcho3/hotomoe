--- conflicted
+++ resolved
@@ -6,14 +6,9 @@
 import { randomUUID } from 'node:crypto';
 import { Inject, Injectable } from '@nestjs/common';
 import type { IActivity } from '@/core/activitypub/type.js';
-<<<<<<< HEAD
-import type { MiDriveFile } from '@/models/entities/DriveFile.js';
-import type { MiAbuseUserReport } from '@/models/entities/AbuseUserReport.js';
-import type { MiWebhook, webhookEventTypes } from '@/models/entities/Webhook.js';
-=======
 import type { MiDriveFile } from '@/models/DriveFile.js';
+import type { MiAbuseUserReport } from '@/models/AbuseUserReport.js';
 import type { MiWebhook, webhookEventTypes } from '@/models/Webhook.js';
->>>>>>> f32915b5
 import type { Config } from '@/config.js';
 import { DI } from '@/di-symbols.js';
 import { bindThis } from '@/decorators.js';
