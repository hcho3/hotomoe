/*
 * SPDX-FileCopyrightText: syuilo and other misskey contributors
 * SPDX-License-Identifier: AGPL-3.0-only
 */

import { randomUUID } from 'node:crypto';
import { Inject, Injectable } from '@nestjs/common';
import type { IActivity } from '@/core/activitypub/type.js';
import type { MiDriveFile } from '@/models/DriveFile.js';
import type { MiAbuseUserReport } from '@/models/AbuseUserReport.js';
import type { MiWebhook, webhookEventTypes } from '@/models/Webhook.js';
import type { Config } from '@/config.js';
import { DI } from '@/di-symbols.js';
import { bindThis } from '@/decorators.js';
import type { Antenna } from '@/server/api/endpoints/i/import-antennas.js';
import type { DbQueue, DeliverQueue, EndedPollNotificationQueue, InboxQueue, ObjectStorageQueue, RelationshipQueue, SystemQueue, WebhookDeliverQueue } from './QueueModule.js';
import type { DbJobData, DeliverJobData, RelationshipJobData, ThinUser } from '../queue/types.js';
import type httpSignature from '@peertube/http-signature';
import type * as Bull from 'bullmq';

@Injectable()
export class QueueService {
	constructor(
		@Inject(DI.config)
		private config: Config,

		@Inject('queue:system') public systemQueue: SystemQueue,
		@Inject('queue:endedPollNotification') public endedPollNotificationQueue: EndedPollNotificationQueue,
		@Inject('queue:deliver') public deliverQueue: DeliverQueue,
		@Inject('queue:inbox') public inboxQueue: InboxQueue,
		@Inject('queue:db') public dbQueue: DbQueue,
		@Inject('queue:relationship') public relationshipQueue: RelationshipQueue,
		@Inject('queue:objectStorage') public objectStorageQueue: ObjectStorageQueue,
		@Inject('queue:webhookDeliver') public webhookDeliverQueue: WebhookDeliverQueue,
	) {
		this.systemQueue.add('tickCharts', {
		}, {
			repeat: { pattern: '55 * * * *' },
			removeOnComplete: true,
		});

		this.systemQueue.add('resyncCharts', {
		}, {
			repeat: { pattern: '0 0 * * *' },
			removeOnComplete: true,
		});

		this.systemQueue.add('cleanCharts', {
		}, {
			repeat: { pattern: '0 0 * * *' },
			removeOnComplete: true,
		});

		this.systemQueue.add('aggregateRetention', {
		}, {
			repeat: { pattern: '0 0 * * *' },
			removeOnComplete: true,
		});

		this.systemQueue.add('clean', {
		}, {
			repeat: { pattern: '0 0 * * *' },
			removeOnComplete: true,
		});

		this.systemQueue.add('checkExpiredMutings', {
		}, {
			repeat: { pattern: '*/5 * * * *' },
			removeOnComplete: true,
		});
	}

	@bindThis
	public deliver(user: ThinUser, content: IActivity | null, to: string | null, isSharedInbox: boolean) {
		if (content == null) return null;
		if (to == null) return null;

		const data: DeliverJobData = {
			user: {
				id: user.id,
			},
			content,
			to,
			isSharedInbox,
		};

		return this.deliverQueue.add(to, data, {
			attempts: this.config.deliverJobMaxAttempts ?? 12,
			backoff: {
				type: 'custom',
			},
			removeOnComplete: true,
			removeOnFail: true,
		});
	}

	/**
	 * ApDeliverManager-DeliverManager.execute()からinboxesを突っ込んでaddBulkしたい
	 * @param user `{ id: string; }` この関数ではThinUserに変換しないので前もって変換してください
	 * @param content IActivity | null
	 * @param inboxes `Map<string, boolean>` / key: to (inbox url), value: isSharedInbox (whether it is sharedInbox)
	 * @returns void
	 */
	@bindThis
	public async deliverMany(user: ThinUser, content: IActivity | null, inboxes: Map<string, boolean>) {
		if (content == null) return null;

		const opts = {
			attempts: this.config.deliverJobMaxAttempts ?? 12,
			backoff: {
				type: 'custom',
			},
			removeOnComplete: true,
			removeOnFail: true,
		};

		await this.deliverQueue.addBulk(Array.from(inboxes.entries(), d => ({
			name: d[0],
			data: {
				user,
				content,
				to: d[0],
				isSharedInbox: d[1],
			} as DeliverJobData,
			opts,
		})));

		return;
	}

	@bindThis
	public inbox(activity: IActivity, signature: httpSignature.IParsedSignature) {
		const data = {
			activity: activity,
			signature,
		};

		return this.inboxQueue.add('', data, {
			attempts: this.config.inboxJobMaxAttempts ?? 8,
			backoff: {
				type: 'custom',
			},
			removeOnComplete: true,
			removeOnFail: true,
		});
	}

	@bindThis
	public createDeleteDriveFilesJob(user: ThinUser) {
		return this.dbQueue.add('deleteDriveFiles', {
			user: { id: user.id },
		}, {
			removeOnComplete: true,
			removeOnFail: true,
		});
	}

	@bindThis
	public createExportCustomEmojisJob(user: ThinUser) {
		return this.dbQueue.add('exportCustomEmojis', {
			user: { id: user.id },
		}, {
			removeOnComplete: true,
			removeOnFail: true,
		});
	}

	@bindThis
	public createExportNotesJob(user: ThinUser) {
		return this.dbQueue.add('exportNotes', {
			user: { id: user.id },
		}, {
			removeOnComplete: true,
			removeOnFail: true,
		});
	}

	@bindThis
	public createExportFavoritesJob(user: ThinUser) {
		return this.dbQueue.add('exportFavorites', {
			user: { id: user.id },
		}, {
			removeOnComplete: true,
			removeOnFail: true,
		});
	}

	@bindThis
	public createExportFollowingJob(user: ThinUser, excludeMuting = false, excludeInactive = false) {
		return this.dbQueue.add('exportFollowing', {
			user: { id: user.id },
			excludeMuting,
			excludeInactive,
		}, {
			removeOnComplete: true,
			removeOnFail: true,
		});
	}

	@bindThis
	public createExportMuteJob(user: ThinUser) {
		return this.dbQueue.add('exportMuting', {
			user: { id: user.id },
		}, {
			removeOnComplete: true,
			removeOnFail: true,
		});
	}

	@bindThis
	public createExportBlockingJob(user: ThinUser) {
		return this.dbQueue.add('exportBlocking', {
			user: { id: user.id },
		}, {
			removeOnComplete: true,
			removeOnFail: true,
		});
	}

	@bindThis
	public createExportUserListsJob(user: ThinUser) {
		return this.dbQueue.add('exportUserLists', {
			user: { id: user.id },
		}, {
			removeOnComplete: true,
			removeOnFail: true,
		});
	}

	@bindThis
	public createExportAntennasJob(user: ThinUser) {
		return this.dbQueue.add('exportAntennas', {
			user: { id: user.id },
		}, {
			removeOnComplete: true,
			removeOnFail: true,
		});
	}

	@bindThis
	public createImportFollowingJob(user: ThinUser, fileId: MiDriveFile['id'], withReplies?: boolean) {
		return this.dbQueue.add('importFollowing', {
			user: { id: user.id },
			fileId: fileId,
			withReplies,
		}, {
			removeOnComplete: true,
			removeOnFail: true,
		});
	}

	@bindThis
	public createImportFollowingToDbJob(user: ThinUser, targets: string[], withReplies?: boolean) {
		const jobs = targets.map(rel => this.generateToDbJobData('importFollowingToDb', { user, target: rel, withReplies }));
		return this.dbQueue.addBulk(jobs);
	}

	@bindThis
	public createImportMutingJob(user: ThinUser, fileId: MiDriveFile['id']) {
		return this.dbQueue.add('importMuting', {
			user: { id: user.id },
			fileId: fileId,
		}, {
			removeOnComplete: true,
			removeOnFail: true,
		});
	}

	@bindThis
	public createImportBlockingJob(user: ThinUser, fileId: MiDriveFile['id']) {
		return this.dbQueue.add('importBlocking', {
			user: { id: user.id },
			fileId: fileId,
		}, {
			removeOnComplete: true,
			removeOnFail: true,
		});
	}

	@bindThis
	public createImportBlockingToDbJob(user: ThinUser, targets: string[]) {
		const jobs = targets.map(rel => this.generateToDbJobData('importBlockingToDb', { user, target: rel }));
		return this.dbQueue.addBulk(jobs);
	}

	@bindThis
	private generateToDbJobData<T extends 'importFollowingToDb' | 'importBlockingToDb', D extends DbJobData<T>>(name: T, data: D): {
		name: string,
		data: D,
		opts: Bull.JobsOptions,
	} {
		return {
			name,
			data,
			opts: {
				removeOnComplete: true,
				removeOnFail: true,
			},
		};
	}

	@bindThis
	public createImportUserListsJob(user: ThinUser, fileId: MiDriveFile['id']) {
		return this.dbQueue.add('importUserLists', {
			user: { id: user.id },
			fileId: fileId,
		}, {
			removeOnComplete: true,
			removeOnFail: true,
		});
	}

	@bindThis
	public createImportCustomEmojisJob(user: ThinUser, fileId: MiDriveFile['id']) {
		return this.dbQueue.add('importCustomEmojis', {
			user: { id: user.id },
			fileId: fileId,
		}, {
			removeOnComplete: true,
			removeOnFail: true,
		});
	}

	@bindThis
	public createImportAntennasJob(user: ThinUser, antenna: Antenna) {
		return this.dbQueue.add('importAntennas', {
			user: { id: user.id },
			antenna,
		}, {
			removeOnComplete: true,
			removeOnFail: true,
		});
	}

	@bindThis
	public createDeleteAccountJob(user: ThinUser, opts: { soft?: boolean; } = {}) {
		return this.dbQueue.add('deleteAccount', {
			user: { id: user.id },
			soft: opts.soft,
		}, {
			removeOnComplete: true,
			removeOnFail: true,
		});
	}

	@bindThis
<<<<<<< HEAD
	public createReportAbuseJob(report: MiAbuseUserReport) {
		return this.dbQueue.add('reportAbuse', report);
	}

	@bindThis
	public createFollowJob(followings: { from: ThinUser, to: ThinUser, requestId?: string, silent?: boolean }[]) {
=======
	public createFollowJob(followings: { from: ThinUser, to: ThinUser, requestId?: string, silent?: boolean, withReplies?: boolean }[]) {
>>>>>>> 3043b525
		const jobs = followings.map(rel => this.generateRelationshipJobData('follow', rel));
		return this.relationshipQueue.addBulk(jobs);
	}

	@bindThis
	public createUnfollowJob(followings: { from: ThinUser, to: ThinUser, requestId?: string }[]) {
		const jobs = followings.map(rel => this.generateRelationshipJobData('unfollow', rel));
		return this.relationshipQueue.addBulk(jobs);
	}

	@bindThis
	public createDelayedUnfollowJob(followings: { from: ThinUser, to: ThinUser, requestId?: string }[], delay: number) {
		const jobs = followings.map(rel => this.generateRelationshipJobData('unfollow', rel, { delay }));
		return this.relationshipQueue.addBulk(jobs);
	}

	@bindThis
	public createBlockJob(blockings: { from: ThinUser, to: ThinUser, silent?: boolean }[]) {
		const jobs = blockings.map(rel => this.generateRelationshipJobData('block', rel));
		return this.relationshipQueue.addBulk(jobs);
	}

	@bindThis
	public createUnblockJob(blockings: { from: ThinUser, to: ThinUser, silent?: boolean }[]) {
		const jobs = blockings.map(rel => this.generateRelationshipJobData('unblock', rel));
		return this.relationshipQueue.addBulk(jobs);
	}

	@bindThis
	private generateRelationshipJobData(name: 'follow' | 'unfollow' | 'block' | 'unblock', data: RelationshipJobData, opts: Bull.JobsOptions = {}): {
		name: string,
		data: RelationshipJobData,
		opts: Bull.JobsOptions,
	} {
		return {
			name,
			data: {
				from: { id: data.from.id },
				to: { id: data.to.id },
				silent: data.silent,
				requestId: data.requestId,
				withReplies: data.withReplies,
			},
			opts: {
				removeOnComplete: true,
				removeOnFail: true,
				...opts,
			},
		};
	}

	@bindThis
	public createDeleteObjectStorageFileJob(key: string) {
		return this.objectStorageQueue.add('deleteFile', {
			key: key,
		}, {
			removeOnComplete: true,
			removeOnFail: true,
		});
	}

	@bindThis
	public createCleanRemoteFilesJob() {
		return this.objectStorageQueue.add('cleanRemoteFiles', {}, {
			removeOnComplete: true,
			removeOnFail: true,
		});
	}

	@bindThis
	public webhookDeliver(webhook: MiWebhook, type: typeof webhookEventTypes[number], content: unknown) {
		const data = {
			type,
			content,
			webhookId: webhook.id,
			userId: webhook.userId,
			to: webhook.url,
			secret: webhook.secret,
			createdAt: Date.now(),
			eventId: randomUUID(),
		};

		return this.webhookDeliverQueue.add(webhook.id, data, {
			attempts: 4,
			backoff: {
				type: 'custom',
			},
			removeOnComplete: true,
			removeOnFail: true,
		});
	}

	@bindThis
	public destroy() {
		this.deliverQueue.once('cleaned', (jobs, status) => {
			//deliverLogger.succ(`Cleaned ${jobs.length} ${status} jobs`);
		});
		this.deliverQueue.clean(0, 0, 'delayed');

		this.inboxQueue.once('cleaned', (jobs, status) => {
			//inboxLogger.succ(`Cleaned ${jobs.length} ${status} jobs`);
		});
		this.inboxQueue.clean(0, 0, 'delayed');
	}
}<|MERGE_RESOLUTION|>--- conflicted
+++ resolved
@@ -344,16 +344,12 @@
 	}
 
 	@bindThis
-<<<<<<< HEAD
 	public createReportAbuseJob(report: MiAbuseUserReport) {
 		return this.dbQueue.add('reportAbuse', report);
 	}
 
 	@bindThis
-	public createFollowJob(followings: { from: ThinUser, to: ThinUser, requestId?: string, silent?: boolean }[]) {
-=======
 	public createFollowJob(followings: { from: ThinUser, to: ThinUser, requestId?: string, silent?: boolean, withReplies?: boolean }[]) {
->>>>>>> 3043b525
 		const jobs = followings.map(rel => this.generateRelationshipJobData('follow', rel));
 		return this.relationshipQueue.addBulk(jobs);
 	}
