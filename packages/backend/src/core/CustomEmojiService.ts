import { Inject, Injectable } from '@nestjs/common';
import { DataSource, In, IsNull } from 'typeorm';
import Redis from 'ioredis';
import { DI } from '@/di-symbols.js';
import { IdService } from '@/core/IdService.js';
import { EmojiEntityService } from '@/core/entities/EmojiEntityService.js';
import { GlobalEventService } from '@/core/GlobalEventService.js';
import type { DriveFile } from '@/models/entities/DriveFile.js';
import type { Emoji } from '@/models/entities/Emoji.js';
import type { EmojisRepository } from '@/models/index.js';
import { bindThis } from '@/decorators.js';
import { MemoryKVCache, RedisSingleCache } from '@/misc/cache.js';
import { UtilityService } from '@/core/UtilityService.js';
import type { Config } from '@/config.js';
import { query } from '@/misc/prelude/url.js';

@Injectable()
export class CustomEmojiService {
	private cache: MemoryKVCache<Emoji | null>;
	public localEmojisCache: RedisSingleCache<Map<string, Emoji>>;

	constructor(
		@Inject(DI.redis)
		private redisClient: Redis.Redis,

		@Inject(DI.config)
		private config: Config,

		@Inject(DI.db)
		private db: DataSource,

		@Inject(DI.emojisRepository)
		private emojisRepository: EmojisRepository,

		private utilityService: UtilityService,
		private idService: IdService,
		private emojiEntityService: EmojiEntityService,
		private globalEventService: GlobalEventService,
	) {
		this.cache = new MemoryKVCache<Emoji | null>(1000 * 60 * 60 * 12);

		this.localEmojisCache = new RedisSingleCache<Map<string, Emoji>>(this.redisClient, 'localEmojis', {
			lifetime: 1000 * 60 * 30, // 30m
			memoryCacheLifetime: 1000 * 60 * 3, // 3m
			fetcher: () => this.emojisRepository.find({ where: { host: IsNull() } }).then(emojis => new Map(emojis.map(emoji => [emoji.name, emoji]))),
			toRedisConverter: (value) => JSON.stringify(value.values()),
			fromRedisConverter: (value) => {
<<<<<<< HEAD
				if (!Array.isArray(value)) return undefined;
=======
				// 原因不明だが配列以外が入ってくることがあるため
				if (!Array.isArray(JSON.parse(value))) return undefined;
>>>>>>> 8b1362ab
				return new Map(JSON.parse(value).map((x: Emoji) => [x.name, x]));
			}, // TODO: Date型の変換
		});
	}

	@bindThis
	public async add(data: {
		driveFile: DriveFile;
		name: string;
		category: string | null;
		aliases: string[];
		host: string | null;
		license: string | null;
	}): Promise<Emoji> {
		const emoji = await this.emojisRepository.insert({
			id: this.idService.genId(),
			updatedAt: new Date(),
			name: data.name,
			category: data.category,
			host: data.host,
			aliases: data.aliases,
			originalUrl: data.driveFile.url,
			publicUrl: data.driveFile.webpublicUrl ?? data.driveFile.url,
			type: data.driveFile.webpublicType ?? data.driveFile.type,
			license: data.license,
		}).then(x => this.emojisRepository.findOneByOrFail(x.identifiers[0]));

		if (data.host == null) {
			this.localEmojisCache.refresh();

			this.globalEventService.publishBroadcastStream('emojiAdded', {
				emoji: await this.emojiEntityService.packDetailed(emoji.id),
			});
		}

		return emoji;
	}

	@bindThis
	public async update(id: Emoji['id'], data: {
		name?: string;
		category?: string | null;
		aliases?: string[];
		license?: string | null;
	}): Promise<void> {
		const emoji = await this.emojisRepository.findOneByOrFail({ id: id });
		const sameNameEmoji = await this.emojisRepository.findOneBy({ name: data.name, host: IsNull() });
		if (sameNameEmoji != null && sameNameEmoji.id !== id) throw new Error('name already exists');

		await this.emojisRepository.update(emoji.id, {
			updatedAt: new Date(),
			name: data.name,
			category: data.category,
			aliases: data.aliases,
			license: data.license,
		});

		this.localEmojisCache.refresh();

		const updated = await this.emojiEntityService.packDetailed(emoji.id);

		if (emoji.name === data.name) {
			this.globalEventService.publishBroadcastStream('emojiUpdated', {
				emojis: [updated],
			});
		} else {
			this.globalEventService.publishBroadcastStream('emojiDeleted', {
				emojis: [await this.emojiEntityService.packDetailed(emoji)],
			});

			this.globalEventService.publishBroadcastStream('emojiAdded', {
				emoji: updated,
			});	
		}
	}

	@bindThis
	public async addAliasesBulk(ids: Emoji['id'][], aliases: string[]) {
		const emojis = await this.emojisRepository.findBy({
			id: In(ids),
		});

		for (const emoji of emojis) {
			await this.emojisRepository.update(emoji.id, {
				updatedAt: new Date(),
				aliases: [...new Set(emoji.aliases.concat(aliases))],
			});
		}

		this.localEmojisCache.refresh();

		this.globalEventService.publishBroadcastStream('emojiUpdated', {
			emojis: await this.emojiEntityService.packDetailedMany(ids),
		});
	}

	@bindThis
	public async setAliasesBulk(ids: Emoji['id'][], aliases: string[]) {
		await this.emojisRepository.update({
			id: In(ids),
		}, {
			updatedAt: new Date(),
			aliases: aliases,
		});

		this.localEmojisCache.refresh();

		this.globalEventService.publishBroadcastStream('emojiUpdated', {
			emojis: await this.emojiEntityService.packDetailedMany(ids),
		});
	}

	@bindThis
	public async removeAliasesBulk(ids: Emoji['id'][], aliases: string[]) {
		const emojis = await this.emojisRepository.findBy({
			id: In(ids),
		});

		for (const emoji of emojis) {
			await this.emojisRepository.update(emoji.id, {
				updatedAt: new Date(),
				aliases: emoji.aliases.filter(x => !aliases.includes(x)),
			});
		}

		this.localEmojisCache.refresh();
	
		this.globalEventService.publishBroadcastStream('emojiUpdated', {
			emojis: await this.emojiEntityService.packDetailedMany(ids),
		});
	}

	@bindThis
	public async setCategoryBulk(ids: Emoji['id'][], category: string | null) {
		await this.emojisRepository.update({
			id: In(ids),
		}, {
			updatedAt: new Date(),
			category: category,
		});

		this.localEmojisCache.refresh();

		this.globalEventService.publishBroadcastStream('emojiUpdated', {
			emojis: await this.emojiEntityService.packDetailedMany(ids),
		});
	}

	@bindThis
	public async delete(id: Emoji['id']) {
		const emoji = await this.emojisRepository.findOneByOrFail({ id: id });

		await this.emojisRepository.delete(emoji.id);

		this.localEmojisCache.refresh();

		this.globalEventService.publishBroadcastStream('emojiDeleted', {
			emojis: [await this.emojiEntityService.packDetailed(emoji)],
		});
	}

	@bindThis
	public async deleteBulk(ids: Emoji['id'][]) {
		const emojis = await this.emojisRepository.findBy({
			id: In(ids),
		});

		for (const emoji of emojis) {
			await this.emojisRepository.delete(emoji.id);
		}

		this.localEmojisCache.refresh();

		this.globalEventService.publishBroadcastStream('emojiDeleted', {
			emojis: await this.emojiEntityService.packDetailedMany(emojis),
		});
	}

	@bindThis
	private normalizeHost(src: string | undefined, noteUserHost: string | null): string | null {
	// クエリに使うホスト
		let host = src === '.' ? null	// .はローカルホスト (ここがマッチするのはリアクションのみ)
			: src === undefined ? noteUserHost	// ノートなどでホスト省略表記の場合はローカルホスト (ここがリアクションにマッチすることはない)
			: this.utilityService.isSelfHost(src) ? null	// 自ホスト指定
			: (src || noteUserHost);	// 指定されたホスト || ノートなどの所有者のホスト (こっちがリアクションにマッチすることはない)

		host = this.utilityService.toPunyNullable(host);

		return host;
	}

	@bindThis
	public parseEmojiStr(emojiName: string, noteUserHost: string | null) {
		const match = emojiName.match(/^(\w+)(?:@([\w.-]+))?$/);
		if (!match) return { name: null, host: null };

		const name = match[1];

		// ホスト正規化
		const host = this.utilityService.toPunyNullable(this.normalizeHost(match[2], noteUserHost));

		return { name, host };
	}

	/**
	 * 添付用(リモート)カスタム絵文字URLを解決する
	 * @param emojiName ノートやユーザープロフィールに添付された、またはリアクションのカスタム絵文字名 (:は含めない, リアクションでローカルホストの場合は@.を付ける (これはdecodeReactionで可能))
	 * @param noteUserHost ノートやユーザープロフィールの所有者のホスト
	 * @returns URL, nullは未マッチを意味する
	 */
	@bindThis
	public async populateEmoji(emojiName: string, noteUserHost: string | null): Promise<string | null> {
		const { name, host } = this.parseEmojiStr(emojiName, noteUserHost);
		if (name == null) return null;
		if (host == null) return null;

		const queryOrNull = async () => (await this.emojisRepository.findOneBy({
			name,
			host: host ?? IsNull(),
		})) ?? null;

		const emoji = await this.cache.fetch(`${name} ${host}`, queryOrNull);

		if (emoji == null) return null;

		const isLocal = emoji.host == null;
		const emojiUrl = emoji.publicUrl || emoji.originalUrl; // || emoji.originalUrl してるのは後方互換性のため（publicUrlはstringなので??はだめ）
		const url = isLocal
			? emojiUrl
			: this.config.proxyRemoteFiles
				? `${this.config.mediaProxy}/emoji.webp?${query({ url: emojiUrl })}`
				: emojiUrl;

		return url;
	}

	/**
	 * 複数の添付用(リモート)カスタム絵文字URLを解決する (キャシュ付き, 存在しないものは結果から除外される)
	 */
	@bindThis
	public async populateEmojis(emojiNames: string[], noteUserHost: string | null): Promise<Record<string, string>> {
		const emojis = await Promise.all(emojiNames.map(x => this.populateEmoji(x, noteUserHost)));
		const res = {} as any;
		for (let i = 0; i < emojiNames.length; i++) {
			if (emojis[i] != null) {
				res[emojiNames[i]] = emojis[i];
			}
		}
		return res;
	}

	/**
	 * 与えられた絵文字のリストをデータベースから取得し、キャッシュに追加します
	 */
	@bindThis
	public async prefetchEmojis(emojis: { name: string; host: string | null; }[]): Promise<void> {
		const notCachedEmojis = emojis.filter(emoji => this.cache.get(`${emoji.name} ${emoji.host}`) == null);
		const emojisQuery: any[] = [];
		const hosts = new Set(notCachedEmojis.map(e => e.host));
		for (const host of hosts) {
			if (host == null) continue;
			emojisQuery.push({
				name: In(notCachedEmojis.filter(e => e.host === host).map(e => e.name)),
				host: host,
			});
		}
		const _emojis = emojisQuery.length > 0 ? await this.emojisRepository.find({
			where: emojisQuery,
			select: ['name', 'host', 'originalUrl', 'publicUrl'],
		}) : [];
		for (const emoji of _emojis) {
			this.cache.set(`${emoji.name} ${emoji.host}`, emoji);
		}
	}
}<|MERGE_RESOLUTION|>--- conflicted
+++ resolved
@@ -45,12 +45,8 @@
 			fetcher: () => this.emojisRepository.find({ where: { host: IsNull() } }).then(emojis => new Map(emojis.map(emoji => [emoji.name, emoji]))),
 			toRedisConverter: (value) => JSON.stringify(value.values()),
 			fromRedisConverter: (value) => {
-<<<<<<< HEAD
-				if (!Array.isArray(value)) return undefined;
-=======
 				// 原因不明だが配列以外が入ってくることがあるため
 				if (!Array.isArray(JSON.parse(value))) return undefined;
->>>>>>> 8b1362ab
 				return new Map(JSON.parse(value).map((x: Emoji) => [x.name, x]));
 			}, // TODO: Date型の変換
 		});
