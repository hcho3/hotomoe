--- conflicted
+++ resolved
@@ -5,13 +5,8 @@
 
 import { Inject, Injectable } from '@nestjs/common';
 import { Not, IsNull } from 'typeorm';
-<<<<<<< HEAD
-import type { FollowingsRepository, UsersRepository } from '@/models/index.js';
-import type { MiUser } from '@/models/entities/User.js';
-=======
 import type { FollowingsRepository } from '@/models/_.js';
 import type { MiUser } from '@/models/User.js';
->>>>>>> f32915b5
 import { QueueService } from '@/core/QueueService.js';
 import { GlobalEventService } from '@/core/GlobalEventService.js';
 import { DI } from '@/di-symbols.js';
