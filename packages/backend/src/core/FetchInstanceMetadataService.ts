--- conflicted
+++ resolved
@@ -51,51 +51,23 @@
 	}
 
 	@bindThis
-<<<<<<< HEAD
+	// public for test
 	public async tryLock(host: string): Promise<boolean> {
 		const mutex = await this.redisClient.set(`fetchInstanceMetadata:mutex:${host}`, Date.now(), 'EX', 60 * 5, 'NX');
 		return mutex !== null;
 	}
 
 	@bindThis
+	// public for test
 	public unlock(host: string): Promise<number> {
 		return this.redisClient.unlink(`fetchInstanceMetadata:mutex:${host}`);
-=======
-	// public for test
-	public async tryLock(host: string): Promise<string | null> {
-		// TODO: マイグレーションなのであとで消す (2024.3.1)
-		this.redisClient.del(`fetchInstanceMetadata:mutex:${host}`);
-
-		return await this.redisClient.set(
-			`fetchInstanceMetadata:mutex:v2:${host}`, '1',
-			'EX', 30, // 30秒したら自動でロック解除 https://github.com/misskey-dev/misskey/issues/13506#issuecomment-1975375395
-			'GET' // 古い値を返す（なかったらnull）
-		);
-	}
-
-	@bindThis
-	// public for test
-	public unlock(host: string): Promise<number> {
-		return this.redisClient.del(`fetchInstanceMetadata:mutex:v2:${host}`);
->>>>>>> 83a5bc0e
 	}
 
 	@bindThis
 	public async fetchInstanceMetadata(instance: MiInstance, force = false): Promise<void> {
 		const host = instance.host;
-<<<<<<< HEAD
 		// Acquire mutex to ensure no parallel runs
 		if (!await this.tryLock(host) && !force) return;
-=======
-
-		// finallyでunlockされてしまうのでtry内でロックチェックをしない
-		// （returnであってもfinallyは実行される）
-		if (!force && await this.tryLock(host) === '1') {
-			// 1が返ってきていたらロックされているという意味なので、何もしない
-			return;
-		}
-
->>>>>>> 83a5bc0e
 		try {
 			if (!force) {
 				const _instance = await this.federatedInstanceService.fetch(host);
