/*
 * SPDX-FileCopyrightText: syuilo and other misskey contributors
 * SPDX-License-Identifier: AGPL-3.0-only
 */

import { Module } from '@nestjs/common';
import { AccountMoveService } from './AccountMoveService.js';
import { AccountUpdateService } from './AccountUpdateService.js';
import { AiService } from './AiService.js';
import { AnnouncementService } from './AnnouncementService.js';
import { AntennaService } from './AntennaService.js';
import { AppLockService } from './AppLockService.js';
import { AchievementService } from './AchievementService.js';
import { CaptchaService } from './CaptchaService.js';
import { CreateSystemUserService } from './CreateSystemUserService.js';
import { CustomEmojiService } from './CustomEmojiService.js';
import { DeleteAccountService } from './DeleteAccountService.js';
import { DownloadService } from './DownloadService.js';
import { DriveService } from './DriveService.js';
import { EmailService } from './EmailService.js';
import { FederatedInstanceService } from './FederatedInstanceService.js';
import { FetchInstanceMetadataService } from './FetchInstanceMetadataService.js';
import { GlobalEventService } from './GlobalEventService.js';
import { HashtagService } from './HashtagService.js';
import { HttpRequestService } from './HttpRequestService.js';
import { IdService } from './IdService.js';
import { ImageProcessingService } from './ImageProcessingService.js';
import { InstanceActorService } from './InstanceActorService.js';
import { InternalStorageService } from './InternalStorageService.js';
import { MetaService } from './MetaService.js';
import { MfmService } from './MfmService.js';
import { ModerationLogService } from './ModerationLogService.js';
import { NoteCreateService } from './NoteCreateService.js';
import { NoteDeleteService } from './NoteDeleteService.js';
import { NotePiningService } from './NotePiningService.js';
import { NoteReadService } from './NoteReadService.js';
import { NotificationService } from './NotificationService.js';
import { PollService } from './PollService.js';
import { PushNotificationService } from './PushNotificationService.js';
import { QueryService } from './QueryService.js';
import { ReactionService } from './ReactionService.js';
import { RelayService } from './RelayService.js';
import { RoleService } from './RoleService.js';
import { S3Service } from './S3Service.js';
import { SignupService } from './SignupService.js';
<<<<<<< HEAD
=======
import { WebAuthnService } from './WebAuthnService.js';
>>>>>>> f32915b5
import { UserBlockingService } from './UserBlockingService.js';
import { CacheService } from './CacheService.js';
import { UserFollowingService } from './UserFollowingService.js';
import { UserKeypairService } from './UserKeypairService.js';
import { UserListService } from './UserListService.js';
import { UserMutingService } from './UserMutingService.js';
import { UserSuspendService } from './UserSuspendService.js';
import { UserAuthService } from './UserAuthService.js';
import { VideoProcessingService } from './VideoProcessingService.js';
import { WebAuthnService } from './WebAuthnService.js';
import { WebhookService } from './WebhookService.js';
import { ProxyAccountService } from './ProxyAccountService.js';
import { UtilityService } from './UtilityService.js';
import { FileInfoService } from './FileInfoService.js';
import { SearchService } from './SearchService.js';
import { ClipService } from './ClipService.js';
import { ChartLoggerService } from './chart/ChartLoggerService.js';
import FederationChart from './chart/charts/federation.js';
import NotesChart from './chart/charts/notes.js';
import UsersChart from './chart/charts/users.js';
import ActiveUsersChart from './chart/charts/active-users.js';
import InstanceChart from './chart/charts/instance.js';
import PerUserNotesChart from './chart/charts/per-user-notes.js';
import PerUserPvChart from './chart/charts/per-user-pv.js';
import DriveChart from './chart/charts/drive.js';
import PerUserReactionsChart from './chart/charts/per-user-reactions.js';
import PerUserFollowingChart from './chart/charts/per-user-following.js';
import PerUserDriveChart from './chart/charts/per-user-drive.js';
import ApRequestChart from './chart/charts/ap-request.js';
import { ChartManagementService } from './chart/ChartManagementService.js';
import { AbuseUserReportEntityService } from './entities/AbuseUserReportEntityService.js';
import { AnnouncementEntityService } from './entities/AnnouncementEntityService.js';
import { AntennaEntityService } from './entities/AntennaEntityService.js';
import { AppEntityService } from './entities/AppEntityService.js';
import { AuthSessionEntityService } from './entities/AuthSessionEntityService.js';
import { BlockingEntityService } from './entities/BlockingEntityService.js';
import { ChannelEntityService } from './entities/ChannelEntityService.js';
import { ClipEntityService } from './entities/ClipEntityService.js';
import { DriveFileEntityService } from './entities/DriveFileEntityService.js';
import { DriveFolderEntityService } from './entities/DriveFolderEntityService.js';
import { EmojiEntityService } from './entities/EmojiEntityService.js';
import { FollowingEntityService } from './entities/FollowingEntityService.js';
import { FollowRequestEntityService } from './entities/FollowRequestEntityService.js';
import { GalleryLikeEntityService } from './entities/GalleryLikeEntityService.js';
import { GalleryPostEntityService } from './entities/GalleryPostEntityService.js';
import { HashtagEntityService } from './entities/HashtagEntityService.js';
import { InstanceEntityService } from './entities/InstanceEntityService.js';
import { InviteCodeEntityService } from './entities/InviteCodeEntityService.js';
import { ModerationLogEntityService } from './entities/ModerationLogEntityService.js';
import { MutingEntityService } from './entities/MutingEntityService.js';
import { RenoteMutingEntityService } from './entities/RenoteMutingEntityService.js';
import { NoteEntityService } from './entities/NoteEntityService.js';
import { NoteFavoriteEntityService } from './entities/NoteFavoriteEntityService.js';
import { NoteReactionEntityService } from './entities/NoteReactionEntityService.js';
import { NotificationEntityService } from './entities/NotificationEntityService.js';
import { PageEntityService } from './entities/PageEntityService.js';
import { PageLikeEntityService } from './entities/PageLikeEntityService.js';
import { SigninEntityService } from './entities/SigninEntityService.js';
import { UserEntityService } from './entities/UserEntityService.js';
import { UserListEntityService } from './entities/UserListEntityService.js';
import { FlashEntityService } from './entities/FlashEntityService.js';
import { FlashLikeEntityService } from './entities/FlashLikeEntityService.js';
import { RoleEntityService } from './entities/RoleEntityService.js';
import { ApAudienceService } from './activitypub/ApAudienceService.js';
import { ApDbResolverService } from './activitypub/ApDbResolverService.js';
import { ApDeliverManagerService } from './activitypub/ApDeliverManagerService.js';
import { ApInboxService } from './activitypub/ApInboxService.js';
import { ApLoggerService } from './activitypub/ApLoggerService.js';
import { ApMfmService } from './activitypub/ApMfmService.js';
import { ApRendererService } from './activitypub/ApRendererService.js';
import { ApRequestService } from './activitypub/ApRequestService.js';
import { ApResolverService } from './activitypub/ApResolverService.js';
import { LdSignatureService } from './activitypub/LdSignatureService.js';
import { RemoteLoggerService } from './RemoteLoggerService.js';
import { RemoteUserResolveService } from './RemoteUserResolveService.js';
import { WebfingerService } from './WebfingerService.js';
import { ApImageService } from './activitypub/models/ApImageService.js';
import { ApMentionService } from './activitypub/models/ApMentionService.js';
import { ApNoteService } from './activitypub/models/ApNoteService.js';
import { ApPersonService } from './activitypub/models/ApPersonService.js';
import { ApQuestionService } from './activitypub/models/ApQuestionService.js';
import { QueueModule } from './QueueModule.js';
import { QueueService } from './QueueService.js';
import { LoggerService } from './LoggerService.js';
import type { Provider } from '@nestjs/common';

//#region 文字列ベースでのinjection用(循環参照対応のため)
const $LoggerService: Provider = { provide: 'LoggerService', useExisting: LoggerService };
const $AccountMoveService: Provider = { provide: 'AccountMoveService', useExisting: AccountMoveService };
const $AccountUpdateService: Provider = { provide: 'AccountUpdateService', useExisting: AccountUpdateService };
const $AiService: Provider = { provide: 'AiService', useExisting: AiService };
const $AnnouncementService: Provider = { provide: 'AnnouncementService', useExisting: AnnouncementService };
const $AntennaService: Provider = { provide: 'AntennaService', useExisting: AntennaService };
const $AppLockService: Provider = { provide: 'AppLockService', useExisting: AppLockService };
const $AchievementService: Provider = { provide: 'AchievementService', useExisting: AchievementService };
const $CaptchaService: Provider = { provide: 'CaptchaService', useExisting: CaptchaService };
const $CreateSystemUserService: Provider = { provide: 'CreateSystemUserService', useExisting: CreateSystemUserService };
const $CustomEmojiService: Provider = { provide: 'CustomEmojiService', useExisting: CustomEmojiService };
const $DeleteAccountService: Provider = { provide: 'DeleteAccountService', useExisting: DeleteAccountService };
const $DownloadService: Provider = { provide: 'DownloadService', useExisting: DownloadService };
const $DriveService: Provider = { provide: 'DriveService', useExisting: DriveService };
const $EmailService: Provider = { provide: 'EmailService', useExisting: EmailService };
const $FederatedInstanceService: Provider = { provide: 'FederatedInstanceService', useExisting: FederatedInstanceService };
const $FetchInstanceMetadataService: Provider = { provide: 'FetchInstanceMetadataService', useExisting: FetchInstanceMetadataService };
const $GlobalEventService: Provider = { provide: 'GlobalEventService', useExisting: GlobalEventService };
const $HashtagService: Provider = { provide: 'HashtagService', useExisting: HashtagService };
const $HttpRequestService: Provider = { provide: 'HttpRequestService', useExisting: HttpRequestService };
const $IdService: Provider = { provide: 'IdService', useExisting: IdService };
const $ImageProcessingService: Provider = { provide: 'ImageProcessingService', useExisting: ImageProcessingService };
const $InstanceActorService: Provider = { provide: 'InstanceActorService', useExisting: InstanceActorService };
const $InternalStorageService: Provider = { provide: 'InternalStorageService', useExisting: InternalStorageService };
const $MetaService: Provider = { provide: 'MetaService', useExisting: MetaService };
const $MfmService: Provider = { provide: 'MfmService', useExisting: MfmService };
const $ModerationLogService: Provider = { provide: 'ModerationLogService', useExisting: ModerationLogService };
const $NoteCreateService: Provider = { provide: 'NoteCreateService', useExisting: NoteCreateService };
const $NoteDeleteService: Provider = { provide: 'NoteDeleteService', useExisting: NoteDeleteService };
const $NotePiningService: Provider = { provide: 'NotePiningService', useExisting: NotePiningService };
const $NoteReadService: Provider = { provide: 'NoteReadService', useExisting: NoteReadService };
const $NotificationService: Provider = { provide: 'NotificationService', useExisting: NotificationService };
const $PollService: Provider = { provide: 'PollService', useExisting: PollService };
const $ProxyAccountService: Provider = { provide: 'ProxyAccountService', useExisting: ProxyAccountService };
const $PushNotificationService: Provider = { provide: 'PushNotificationService', useExisting: PushNotificationService };
const $QueryService: Provider = { provide: 'QueryService', useExisting: QueryService };
const $ReactionService: Provider = { provide: 'ReactionService', useExisting: ReactionService };
const $RelayService: Provider = { provide: 'RelayService', useExisting: RelayService };
const $RoleService: Provider = { provide: 'RoleService', useExisting: RoleService };
const $S3Service: Provider = { provide: 'S3Service', useExisting: S3Service };
const $SignupService: Provider = { provide: 'SignupService', useExisting: SignupService };
<<<<<<< HEAD
=======
const $WebAuthnService: Provider = { provide: 'WebAuthnService', useExisting: WebAuthnService };
>>>>>>> f32915b5
const $UserBlockingService: Provider = { provide: 'UserBlockingService', useExisting: UserBlockingService };
const $CacheService: Provider = { provide: 'CacheService', useExisting: CacheService };
const $UserFollowingService: Provider = { provide: 'UserFollowingService', useExisting: UserFollowingService };
const $UserKeypairService: Provider = { provide: 'UserKeypairService', useExisting: UserKeypairService };
const $UserListService: Provider = { provide: 'UserListService', useExisting: UserListService };
const $UserMutingService: Provider = { provide: 'UserMutingService', useExisting: UserMutingService };
const $UserSuspendService: Provider = { provide: 'UserSuspendService', useExisting: UserSuspendService };
const $UserAuthService: Provider = { provide: 'UserAuthService', useExisting: UserAuthService };
const $VideoProcessingService: Provider = { provide: 'VideoProcessingService', useExisting: VideoProcessingService };
const $WebAuthnService: Provider = { provide: 'WebAuthnService', useExisting: WebAuthnService };
const $WebhookService: Provider = { provide: 'WebhookService', useExisting: WebhookService };
const $UtilityService: Provider = { provide: 'UtilityService', useExisting: UtilityService };
const $FileInfoService: Provider = { provide: 'FileInfoService', useExisting: FileInfoService };
const $SearchService: Provider = { provide: 'SearchService', useExisting: SearchService };
const $ClipService: Provider = { provide: 'ClipService', useExisting: ClipService };

const $ChartLoggerService: Provider = { provide: 'ChartLoggerService', useExisting: ChartLoggerService };
const $FederationChart: Provider = { provide: 'FederationChart', useExisting: FederationChart };
const $NotesChart: Provider = { provide: 'NotesChart', useExisting: NotesChart };
const $UsersChart: Provider = { provide: 'UsersChart', useExisting: UsersChart };
const $ActiveUsersChart: Provider = { provide: 'ActiveUsersChart', useExisting: ActiveUsersChart };
const $InstanceChart: Provider = { provide: 'InstanceChart', useExisting: InstanceChart };
const $PerUserNotesChart: Provider = { provide: 'PerUserNotesChart', useExisting: PerUserNotesChart };
const $PerUserPvChart: Provider = { provide: 'PerUserPvChart', useExisting: PerUserPvChart };
const $DriveChart: Provider = { provide: 'DriveChart', useExisting: DriveChart };
const $PerUserReactionsChart: Provider = { provide: 'PerUserReactionsChart', useExisting: PerUserReactionsChart };
const $PerUserFollowingChart: Provider = { provide: 'PerUserFollowingChart', useExisting: PerUserFollowingChart };
const $PerUserDriveChart: Provider = { provide: 'PerUserDriveChart', useExisting: PerUserDriveChart };
const $ApRequestChart: Provider = { provide: 'ApRequestChart', useExisting: ApRequestChart };
const $ChartManagementService: Provider = { provide: 'ChartManagementService', useExisting: ChartManagementService };

const $AbuseUserReportEntityService: Provider = { provide: 'AbuseUserReportEntityService', useExisting: AbuseUserReportEntityService };
const $AnnouncementEntityService: Provider = { provide: 'AnnouncementEntityService', useExisting: AnnouncementEntityService };
const $AntennaEntityService: Provider = { provide: 'AntennaEntityService', useExisting: AntennaEntityService };
const $AppEntityService: Provider = { provide: 'AppEntityService', useExisting: AppEntityService };
const $AuthSessionEntityService: Provider = { provide: 'AuthSessionEntityService', useExisting: AuthSessionEntityService };
const $BlockingEntityService: Provider = { provide: 'BlockingEntityService', useExisting: BlockingEntityService };
const $ChannelEntityService: Provider = { provide: 'ChannelEntityService', useExisting: ChannelEntityService };
const $ClipEntityService: Provider = { provide: 'ClipEntityService', useExisting: ClipEntityService };
const $DriveFileEntityService: Provider = { provide: 'DriveFileEntityService', useExisting: DriveFileEntityService };
const $DriveFolderEntityService: Provider = { provide: 'DriveFolderEntityService', useExisting: DriveFolderEntityService };
const $EmojiEntityService: Provider = { provide: 'EmojiEntityService', useExisting: EmojiEntityService };
const $FollowingEntityService: Provider = { provide: 'FollowingEntityService', useExisting: FollowingEntityService };
const $FollowRequestEntityService: Provider = { provide: 'FollowRequestEntityService', useExisting: FollowRequestEntityService };
const $GalleryLikeEntityService: Provider = { provide: 'GalleryLikeEntityService', useExisting: GalleryLikeEntityService };
const $GalleryPostEntityService: Provider = { provide: 'GalleryPostEntityService', useExisting: GalleryPostEntityService };
const $HashtagEntityService: Provider = { provide: 'HashtagEntityService', useExisting: HashtagEntityService };
const $InstanceEntityService: Provider = { provide: 'InstanceEntityService', useExisting: InstanceEntityService };
const $InviteCodeEntityService: Provider = { provide: 'InviteCodeEntityService', useExisting: InviteCodeEntityService };
const $ModerationLogEntityService: Provider = { provide: 'ModerationLogEntityService', useExisting: ModerationLogEntityService };
const $MutingEntityService: Provider = { provide: 'MutingEntityService', useExisting: MutingEntityService };
const $RenoteMutingEntityService: Provider = { provide: 'RenoteMutingEntityService', useExisting: RenoteMutingEntityService };
const $NoteEntityService: Provider = { provide: 'NoteEntityService', useExisting: NoteEntityService };
const $NoteFavoriteEntityService: Provider = { provide: 'NoteFavoriteEntityService', useExisting: NoteFavoriteEntityService };
const $NoteReactionEntityService: Provider = { provide: 'NoteReactionEntityService', useExisting: NoteReactionEntityService };
const $NotificationEntityService: Provider = { provide: 'NotificationEntityService', useExisting: NotificationEntityService };
const $PageEntityService: Provider = { provide: 'PageEntityService', useExisting: PageEntityService };
const $PageLikeEntityService: Provider = { provide: 'PageLikeEntityService', useExisting: PageLikeEntityService };
const $SigninEntityService: Provider = { provide: 'SigninEntityService', useExisting: SigninEntityService };
const $UserEntityService: Provider = { provide: 'UserEntityService', useExisting: UserEntityService };
const $UserListEntityService: Provider = { provide: 'UserListEntityService', useExisting: UserListEntityService };
const $FlashEntityService: Provider = { provide: 'FlashEntityService', useExisting: FlashEntityService };
const $FlashLikeEntityService: Provider = { provide: 'FlashLikeEntityService', useExisting: FlashLikeEntityService };
const $RoleEntityService: Provider = { provide: 'RoleEntityService', useExisting: RoleEntityService };

const $ApAudienceService: Provider = { provide: 'ApAudienceService', useExisting: ApAudienceService };
const $ApDbResolverService: Provider = { provide: 'ApDbResolverService', useExisting: ApDbResolverService };
const $ApDeliverManagerService: Provider = { provide: 'ApDeliverManagerService', useExisting: ApDeliverManagerService };
const $ApInboxService: Provider = { provide: 'ApInboxService', useExisting: ApInboxService };
const $ApLoggerService: Provider = { provide: 'ApLoggerService', useExisting: ApLoggerService };
const $ApMfmService: Provider = { provide: 'ApMfmService', useExisting: ApMfmService };
const $ApRendererService: Provider = { provide: 'ApRendererService', useExisting: ApRendererService };
const $ApRequestService: Provider = { provide: 'ApRequestService', useExisting: ApRequestService };
const $ApResolverService: Provider = { provide: 'ApResolverService', useExisting: ApResolverService };
const $LdSignatureService: Provider = { provide: 'LdSignatureService', useExisting: LdSignatureService };
const $RemoteLoggerService: Provider = { provide: 'RemoteLoggerService', useExisting: RemoteLoggerService };
const $RemoteUserResolveService: Provider = { provide: 'RemoteUserResolveService', useExisting: RemoteUserResolveService };
const $WebfingerService: Provider = { provide: 'WebfingerService', useExisting: WebfingerService };
const $ApImageService: Provider = { provide: 'ApImageService', useExisting: ApImageService };
const $ApMentionService: Provider = { provide: 'ApMentionService', useExisting: ApMentionService };
const $ApNoteService: Provider = { provide: 'ApNoteService', useExisting: ApNoteService };
const $ApPersonService: Provider = { provide: 'ApPersonService', useExisting: ApPersonService };
const $ApQuestionService: Provider = { provide: 'ApQuestionService', useExisting: ApQuestionService };
//#endregion

@Module({
	imports: [
		QueueModule,
	],
	providers: [
		LoggerService,
		AccountMoveService,
		AccountUpdateService,
		AiService,
		AnnouncementService,
		AntennaService,
		AppLockService,
		AchievementService,
		CaptchaService,
		CreateSystemUserService,
		CustomEmojiService,
		DeleteAccountService,
		DownloadService,
		DriveService,
		EmailService,
		FederatedInstanceService,
		FetchInstanceMetadataService,
		GlobalEventService,
		HashtagService,
		HttpRequestService,
		IdService,
		ImageProcessingService,
		InstanceActorService,
		InternalStorageService,
		MetaService,
		MfmService,
		ModerationLogService,
		NoteCreateService,
		NoteDeleteService,
		NotePiningService,
		NoteReadService,
		NotificationService,
		PollService,
		ProxyAccountService,
		PushNotificationService,
		QueryService,
		ReactionService,
		RelayService,
		RoleService,
		S3Service,
		SignupService,
<<<<<<< HEAD
=======
		WebAuthnService,
>>>>>>> f32915b5
		UserBlockingService,
		CacheService,
		UserFollowingService,
		UserKeypairService,
		UserListService,
		UserMutingService,
		UserSuspendService,
		UserAuthService,
		VideoProcessingService,
		WebAuthnService,
		WebhookService,
		UtilityService,
		FileInfoService,
		SearchService,
		ClipService,
		ChartLoggerService,
		FederationChart,
		NotesChart,
		UsersChart,
		ActiveUsersChart,
		InstanceChart,
		PerUserNotesChart,
		PerUserPvChart,
		DriveChart,
		PerUserReactionsChart,
		PerUserFollowingChart,
		PerUserDriveChart,
		ApRequestChart,
		ChartManagementService,
		AbuseUserReportEntityService,
		AnnouncementEntityService,
		AntennaEntityService,
		AppEntityService,
		AuthSessionEntityService,
		BlockingEntityService,
		ChannelEntityService,
		ClipEntityService,
		DriveFileEntityService,
		DriveFolderEntityService,
		EmojiEntityService,
		FollowingEntityService,
		FollowRequestEntityService,
		GalleryLikeEntityService,
		GalleryPostEntityService,
		HashtagEntityService,
		InstanceEntityService,
		InviteCodeEntityService,
		ModerationLogEntityService,
		MutingEntityService,
		RenoteMutingEntityService,
		NoteEntityService,
		NoteFavoriteEntityService,
		NoteReactionEntityService,
		NotificationEntityService,
		PageEntityService,
		PageLikeEntityService,
		SigninEntityService,
		UserEntityService,
		UserListEntityService,
		FlashEntityService,
		FlashLikeEntityService,
		RoleEntityService,
		ApAudienceService,
		ApDbResolverService,
		ApDeliverManagerService,
		ApInboxService,
		ApLoggerService,
		ApMfmService,
		ApRendererService,
		ApRequestService,
		ApResolverService,
		LdSignatureService,
		RemoteLoggerService,
		RemoteUserResolveService,
		WebfingerService,
		ApImageService,
		ApMentionService,
		ApNoteService,
		ApPersonService,
		ApQuestionService,
		QueueService,

		//#region 文字列ベースでのinjection用(循環参照対応のため)
		$LoggerService,
		$AccountMoveService,
		$AccountUpdateService,
		$AiService,
		$AnnouncementService,
		$AntennaService,
		$AppLockService,
		$AchievementService,
		$CaptchaService,
		$CreateSystemUserService,
		$CustomEmojiService,
		$DeleteAccountService,
		$DownloadService,
		$DriveService,
		$EmailService,
		$FederatedInstanceService,
		$FetchInstanceMetadataService,
		$GlobalEventService,
		$HashtagService,
		$HttpRequestService,
		$IdService,
		$ImageProcessingService,
		$InstanceActorService,
		$InternalStorageService,
		$MetaService,
		$MfmService,
		$ModerationLogService,
		$NoteCreateService,
		$NoteDeleteService,
		$NotePiningService,
		$NoteReadService,
		$NotificationService,
		$PollService,
		$ProxyAccountService,
		$PushNotificationService,
		$QueryService,
		$ReactionService,
		$RelayService,
		$RoleService,
		$S3Service,
		$SignupService,
<<<<<<< HEAD
=======
		$WebAuthnService,
>>>>>>> f32915b5
		$UserBlockingService,
		$CacheService,
		$UserFollowingService,
		$UserKeypairService,
		$UserListService,
		$UserMutingService,
		$UserSuspendService,
		$UserAuthService,
		$VideoProcessingService,
		$WebAuthnService,
		$WebhookService,
		$UtilityService,
		$FileInfoService,
		$SearchService,
		$ClipService,
		$ChartLoggerService,
		$FederationChart,
		$NotesChart,
		$UsersChart,
		$ActiveUsersChart,
		$InstanceChart,
		$PerUserNotesChart,
		$PerUserPvChart,
		$DriveChart,
		$PerUserReactionsChart,
		$PerUserFollowingChart,
		$PerUserDriveChart,
		$ApRequestChart,
		$ChartManagementService,
		$AbuseUserReportEntityService,
		$AnnouncementEntityService,
		$AntennaEntityService,
		$AppEntityService,
		$AuthSessionEntityService,
		$BlockingEntityService,
		$ChannelEntityService,
		$ClipEntityService,
		$DriveFileEntityService,
		$DriveFolderEntityService,
		$EmojiEntityService,
		$FollowingEntityService,
		$FollowRequestEntityService,
		$GalleryLikeEntityService,
		$GalleryPostEntityService,
		$HashtagEntityService,
		$InstanceEntityService,
		$InviteCodeEntityService,
		$ModerationLogEntityService,
		$MutingEntityService,
		$RenoteMutingEntityService,
		$NoteEntityService,
		$NoteFavoriteEntityService,
		$NoteReactionEntityService,
		$NotificationEntityService,
		$PageEntityService,
		$PageLikeEntityService,
		$SigninEntityService,
		$UserEntityService,
		$UserListEntityService,
		$FlashEntityService,
		$FlashLikeEntityService,
		$RoleEntityService,
		$ApAudienceService,
		$ApDbResolverService,
		$ApDeliverManagerService,
		$ApInboxService,
		$ApLoggerService,
		$ApMfmService,
		$ApRendererService,
		$ApRequestService,
		$ApResolverService,
		$LdSignatureService,
		$RemoteLoggerService,
		$RemoteUserResolveService,
		$WebfingerService,
		$ApImageService,
		$ApMentionService,
		$ApNoteService,
		$ApPersonService,
		$ApQuestionService,
		//#endregion
	],
	exports: [
		QueueModule,
		LoggerService,
		AccountMoveService,
		AccountUpdateService,
		AiService,
		AnnouncementService,
		AntennaService,
		AppLockService,
		AchievementService,
		CaptchaService,
		CreateSystemUserService,
		CustomEmojiService,
		DeleteAccountService,
		DownloadService,
		DriveService,
		EmailService,
		FederatedInstanceService,
		FetchInstanceMetadataService,
		GlobalEventService,
		HashtagService,
		HttpRequestService,
		IdService,
		ImageProcessingService,
		InstanceActorService,
		InternalStorageService,
		MetaService,
		MfmService,
		ModerationLogService,
		NoteCreateService,
		NoteDeleteService,
		NotePiningService,
		NoteReadService,
		NotificationService,
		PollService,
		ProxyAccountService,
		PushNotificationService,
		QueryService,
		ReactionService,
		RelayService,
		RoleService,
		S3Service,
		SignupService,
<<<<<<< HEAD
=======
		WebAuthnService,
>>>>>>> f32915b5
		UserBlockingService,
		CacheService,
		UserFollowingService,
		UserKeypairService,
		UserListService,
		UserMutingService,
		UserSuspendService,
		UserAuthService,
		VideoProcessingService,
		WebAuthnService,
		WebhookService,
		UtilityService,
		FileInfoService,
		SearchService,
		ClipService,
		FederationChart,
		NotesChart,
		UsersChart,
		ActiveUsersChart,
		InstanceChart,
		PerUserNotesChart,
		PerUserPvChart,
		DriveChart,
		PerUserReactionsChart,
		PerUserFollowingChart,
		PerUserDriveChart,
		ApRequestChart,
		ChartManagementService,
		AbuseUserReportEntityService,
		AnnouncementEntityService,
		AntennaEntityService,
		AppEntityService,
		AuthSessionEntityService,
		BlockingEntityService,
		ChannelEntityService,
		ClipEntityService,
		DriveFileEntityService,
		DriveFolderEntityService,
		EmojiEntityService,
		FollowingEntityService,
		FollowRequestEntityService,
		GalleryLikeEntityService,
		GalleryPostEntityService,
		HashtagEntityService,
		InstanceEntityService,
		InviteCodeEntityService,
		ModerationLogEntityService,
		MutingEntityService,
		RenoteMutingEntityService,
		NoteEntityService,
		NoteFavoriteEntityService,
		NoteReactionEntityService,
		NotificationEntityService,
		PageEntityService,
		PageLikeEntityService,
		SigninEntityService,
		UserEntityService,
		UserListEntityService,
		FlashEntityService,
		FlashLikeEntityService,
		RoleEntityService,
		ApAudienceService,
		ApDbResolverService,
		ApDeliverManagerService,
		ApInboxService,
		ApLoggerService,
		ApMfmService,
		ApRendererService,
		ApRequestService,
		ApResolverService,
		LdSignatureService,
		RemoteLoggerService,
		RemoteUserResolveService,
		WebfingerService,
		ApImageService,
		ApMentionService,
		ApNoteService,
		ApPersonService,
		ApQuestionService,
		QueueService,

		//#region 文字列ベースでのinjection用(循環参照対応のため)
		$LoggerService,
		$AccountMoveService,
		$AccountUpdateService,
		$AiService,
		$AnnouncementService,
		$AntennaService,
		$AppLockService,
		$AchievementService,
		$CaptchaService,
		$CreateSystemUserService,
		$CustomEmojiService,
		$DeleteAccountService,
		$DownloadService,
		$DriveService,
		$EmailService,
		$FederatedInstanceService,
		$FetchInstanceMetadataService,
		$GlobalEventService,
		$HashtagService,
		$HttpRequestService,
		$IdService,
		$ImageProcessingService,
		$InstanceActorService,
		$InternalStorageService,
		$MetaService,
		$MfmService,
		$ModerationLogService,
		$NoteCreateService,
		$NoteDeleteService,
		$NotePiningService,
		$NoteReadService,
		$NotificationService,
		$PollService,
		$ProxyAccountService,
		$PushNotificationService,
		$QueryService,
		$ReactionService,
		$RelayService,
		$RoleService,
		$S3Service,
		$SignupService,
<<<<<<< HEAD
=======
		$WebAuthnService,
>>>>>>> f32915b5
		$UserBlockingService,
		$CacheService,
		$UserFollowingService,
		$UserKeypairService,
		$UserListService,
		$UserMutingService,
		$UserSuspendService,
		$UserAuthService,
		$VideoProcessingService,
		$WebAuthnService,
		$WebhookService,
		$UtilityService,
		$FileInfoService,
		$SearchService,
		$ClipService,
		$FederationChart,
		$NotesChart,
		$UsersChart,
		$ActiveUsersChart,
		$InstanceChart,
		$PerUserNotesChart,
		$PerUserPvChart,
		$DriveChart,
		$PerUserReactionsChart,
		$PerUserFollowingChart,
		$PerUserDriveChart,
		$ApRequestChart,
		$ChartManagementService,
		$AbuseUserReportEntityService,
		$AnnouncementEntityService,
		$AntennaEntityService,
		$AppEntityService,
		$AuthSessionEntityService,
		$BlockingEntityService,
		$ChannelEntityService,
		$ClipEntityService,
		$DriveFileEntityService,
		$DriveFolderEntityService,
		$EmojiEntityService,
		$FollowingEntityService,
		$FollowRequestEntityService,
		$GalleryLikeEntityService,
		$GalleryPostEntityService,
		$HashtagEntityService,
		$InstanceEntityService,
		$InviteCodeEntityService,
		$ModerationLogEntityService,
		$MutingEntityService,
		$RenoteMutingEntityService,
		$NoteEntityService,
		$NoteFavoriteEntityService,
		$NoteReactionEntityService,
		$NotificationEntityService,
		$PageEntityService,
		$PageLikeEntityService,
		$SigninEntityService,
		$UserEntityService,
		$UserListEntityService,
		$FlashEntityService,
		$FlashLikeEntityService,
		$RoleEntityService,
		$ApAudienceService,
		$ApDbResolverService,
		$ApDeliverManagerService,
		$ApInboxService,
		$ApLoggerService,
		$ApMfmService,
		$ApRendererService,
		$ApRequestService,
		$ApResolverService,
		$LdSignatureService,
		$RemoteLoggerService,
		$RemoteUserResolveService,
		$WebfingerService,
		$ApImageService,
		$ApMentionService,
		$ApNoteService,
		$ApPersonService,
		$ApQuestionService,
		//#endregion
	],
})
export class CoreModule { }<|MERGE_RESOLUTION|>--- conflicted
+++ resolved
@@ -43,10 +43,7 @@
 import { RoleService } from './RoleService.js';
 import { S3Service } from './S3Service.js';
 import { SignupService } from './SignupService.js';
-<<<<<<< HEAD
-=======
 import { WebAuthnService } from './WebAuthnService.js';
->>>>>>> f32915b5
 import { UserBlockingService } from './UserBlockingService.js';
 import { CacheService } from './CacheService.js';
 import { UserFollowingService } from './UserFollowingService.js';
@@ -56,7 +53,6 @@
 import { UserSuspendService } from './UserSuspendService.js';
 import { UserAuthService } from './UserAuthService.js';
 import { VideoProcessingService } from './VideoProcessingService.js';
-import { WebAuthnService } from './WebAuthnService.js';
 import { WebhookService } from './WebhookService.js';
 import { ProxyAccountService } from './ProxyAccountService.js';
 import { UtilityService } from './UtilityService.js';
@@ -175,10 +171,7 @@
 const $RoleService: Provider = { provide: 'RoleService', useExisting: RoleService };
 const $S3Service: Provider = { provide: 'S3Service', useExisting: S3Service };
 const $SignupService: Provider = { provide: 'SignupService', useExisting: SignupService };
-<<<<<<< HEAD
-=======
 const $WebAuthnService: Provider = { provide: 'WebAuthnService', useExisting: WebAuthnService };
->>>>>>> f32915b5
 const $UserBlockingService: Provider = { provide: 'UserBlockingService', useExisting: UserBlockingService };
 const $CacheService: Provider = { provide: 'CacheService', useExisting: CacheService };
 const $UserFollowingService: Provider = { provide: 'UserFollowingService', useExisting: UserFollowingService };
@@ -188,7 +181,6 @@
 const $UserSuspendService: Provider = { provide: 'UserSuspendService', useExisting: UserSuspendService };
 const $UserAuthService: Provider = { provide: 'UserAuthService', useExisting: UserAuthService };
 const $VideoProcessingService: Provider = { provide: 'VideoProcessingService', useExisting: VideoProcessingService };
-const $WebAuthnService: Provider = { provide: 'WebAuthnService', useExisting: WebAuthnService };
 const $WebhookService: Provider = { provide: 'WebhookService', useExisting: WebhookService };
 const $UtilityService: Provider = { provide: 'UtilityService', useExisting: UtilityService };
 const $FileInfoService: Provider = { provide: 'FileInfoService', useExisting: FileInfoService };
@@ -310,10 +302,7 @@
 		RoleService,
 		S3Service,
 		SignupService,
-<<<<<<< HEAD
-=======
 		WebAuthnService,
->>>>>>> f32915b5
 		UserBlockingService,
 		CacheService,
 		UserFollowingService,
@@ -323,7 +312,6 @@
 		UserSuspendService,
 		UserAuthService,
 		VideoProcessingService,
-		WebAuthnService,
 		WebhookService,
 		UtilityService,
 		FileInfoService,
@@ -438,10 +426,7 @@
 		$RoleService,
 		$S3Service,
 		$SignupService,
-<<<<<<< HEAD
-=======
 		$WebAuthnService,
->>>>>>> f32915b5
 		$UserBlockingService,
 		$CacheService,
 		$UserFollowingService,
@@ -451,7 +436,6 @@
 		$UserSuspendService,
 		$UserAuthService,
 		$VideoProcessingService,
-		$WebAuthnService,
 		$WebhookService,
 		$UtilityService,
 		$FileInfoService,
@@ -567,10 +551,7 @@
 		RoleService,
 		S3Service,
 		SignupService,
-<<<<<<< HEAD
-=======
 		WebAuthnService,
->>>>>>> f32915b5
 		UserBlockingService,
 		CacheService,
 		UserFollowingService,
@@ -580,7 +561,6 @@
 		UserSuspendService,
 		UserAuthService,
 		VideoProcessingService,
-		WebAuthnService,
 		WebhookService,
 		UtilityService,
 		FileInfoService,
@@ -694,10 +674,7 @@
 		$RoleService,
 		$S3Service,
 		$SignupService,
-<<<<<<< HEAD
-=======
 		$WebAuthnService,
->>>>>>> f32915b5
 		$UserBlockingService,
 		$CacheService,
 		$UserFollowingService,
@@ -707,7 +684,6 @@
 		$UserSuspendService,
 		$UserAuthService,
 		$VideoProcessingService,
-		$WebAuthnService,
 		$WebhookService,
 		$UtilityService,
 		$FileInfoService,
