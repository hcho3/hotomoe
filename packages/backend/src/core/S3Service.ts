/*
 * SPDX-FileCopyrightText: syuilo and other misskey contributors
 * SPDX-License-Identifier: AGPL-3.0-only
 */

import { URL } from 'node:url';
import * as http from 'node:http';
import * as https from 'node:https';
import { Injectable } from '@nestjs/common';
import { DeleteObjectCommand, S3Client } from '@aws-sdk/client-s3';
import { Upload } from '@aws-sdk/lib-storage';
<<<<<<< HEAD
import { NodeHttpHandler, NodeHttpHandlerOptions } from '@aws-sdk/node-http-handler';
import { DI } from '@/di-symbols.js';
import type { Config } from '@/config.js';
import type { MiMeta } from '@/models/entities/Meta.js';
=======
import { NodeHttpHandler, NodeHttpHandlerOptions } from '@smithy/node-http-handler';
import type { MiMeta } from '@/models/Meta.js';
>>>>>>> f32915b5
import { HttpRequestService } from '@/core/HttpRequestService.js';
import { bindThis } from '@/decorators.js';
import type { DeleteObjectCommandInput, PutObjectCommandInput } from '@aws-sdk/client-s3';

@Injectable()
export class S3Service {
	constructor(
		private httpRequestService: HttpRequestService,
	) {
	}

	@bindThis
	public getS3Client(meta: MiMeta): S3Client {
		const u = meta.objectStorageEndpoint
			? `${meta.objectStorageUseSSL ? 'https' : 'http'}://${meta.objectStorageEndpoint}`
			: `${meta.objectStorageUseSSL ? 'https' : 'http'}://example.net`; // dummy url to select http(s) agent

		const agent = this.httpRequestService.getAgentByUrl(new URL(u), !meta.objectStorageUseProxy);
		const handlerOption: NodeHttpHandlerOptions = {};
		if (meta.objectStorageUseSSL) {
			handlerOption.httpsAgent = agent as https.Agent;
		} else {
			handlerOption.httpAgent = agent as http.Agent;
		}

		return new S3Client({
			endpoint: meta.objectStorageEndpoint ? u : undefined,
			credentials: (meta.objectStorageAccessKey !== null && meta.objectStorageSecretKey !== null) ? {
				accessKeyId: meta.objectStorageAccessKey,
				secretAccessKey: meta.objectStorageSecretKey,
			} : undefined,
			region: meta.objectStorageRegion ? meta.objectStorageRegion : undefined, // 空文字列もundefinedにするため ?? は使わない
			tls: meta.objectStorageUseSSL,
			forcePathStyle: meta.objectStorageEndpoint ? meta.objectStorageS3ForcePathStyle : false, // AWS with endPoint omitted
			requestHandler: new NodeHttpHandler(handlerOption),
		});
	}

	@bindThis
	public async upload(meta: MiMeta, input: PutObjectCommandInput) {
		const client = this.getS3Client(meta);
		return new Upload({
			client,
			params: input,
			partSize: (client.config.endpoint && (await client.config.endpoint()).hostname === 'storage.googleapis.com')
				? 500 * 1024 * 1024
				: 8 * 1024 * 1024,
		}).done();
	}

	@bindThis
	public delete(meta: MiMeta, input: DeleteObjectCommandInput) {
		const client = this.getS3Client(meta);
		return client.send(new DeleteObjectCommand(input));
	}
}<|MERGE_RESOLUTION|>--- conflicted
+++ resolved
@@ -9,15 +9,8 @@
 import { Injectable } from '@nestjs/common';
 import { DeleteObjectCommand, S3Client } from '@aws-sdk/client-s3';
 import { Upload } from '@aws-sdk/lib-storage';
-<<<<<<< HEAD
-import { NodeHttpHandler, NodeHttpHandlerOptions } from '@aws-sdk/node-http-handler';
-import { DI } from '@/di-symbols.js';
-import type { Config } from '@/config.js';
-import type { MiMeta } from '@/models/entities/Meta.js';
-=======
 import { NodeHttpHandler, NodeHttpHandlerOptions } from '@smithy/node-http-handler';
 import type { MiMeta } from '@/models/Meta.js';
->>>>>>> f32915b5
 import { HttpRequestService } from '@/core/HttpRequestService.js';
 import { bindThis } from '@/decorators.js';
 import type { DeleteObjectCommandInput, PutObjectCommandInput } from '@aws-sdk/client-s3';
