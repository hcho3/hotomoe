/*
 * SPDX-FileCopyrightText: syuilo and misskey-project
 * SPDX-License-Identifier: AGPL-3.0-only
 */

import { Inject, Injectable } from '@nestjs/common';
import * as Redis from 'ioredis';
import { In } from 'typeorm';
import { ModuleRef } from '@nestjs/core';
import type {
	MiRole,
	MiRoleAssignment,
	RoleAssignmentsRepository,
	RolesRepository,
	UsersRepository,
} from '@/models/_.js';
import { MemoryKVCache, MemorySingleCache } from '@/misc/cache.js';
import { IdentifiableError } from '@/misc/identifiable-error.js';
import type { MiUser } from '@/models/User.js';
import { DI } from '@/di-symbols.js';
import { bindThis } from '@/decorators.js';
import { MetaService } from '@/core/MetaService.js';
import { CacheService } from '@/core/CacheService.js';
import type { RoleCondFormulaValue } from '@/models/Role.js';
import { UserEntityService } from '@/core/entities/UserEntityService.js';
import type { GlobalEvents } from '@/core/GlobalEventService.js';
import { GlobalEventService } from '@/core/GlobalEventService.js';
import { IdService } from '@/core/IdService.js';
import { ModerationLogService } from '@/core/ModerationLogService.js';
import type { Packed } from '@/misc/json-schema.js';
import { FanoutTimelineService } from '@/core/FanoutTimelineService.js';
import { NotificationService } from '@/core/NotificationService.js';
import type { OnApplicationShutdown, OnModuleInit } from '@nestjs/common';

export type RolePolicies = {
	gtlAvailable: boolean;
	ltlAvailable: boolean;
	canPublicNote: boolean;
	canInitiateConversation: boolean;
	canCreateContent: boolean;
	canUpdateContent: boolean;
	canDeleteContent: boolean;
	canPurgeAccount: boolean;
	canUpdateAvatar: boolean;
	canUpdateBanner: boolean;
	mentionLimit: number;
	canInvite: boolean;
	inviteLimit: number;
	inviteLimitCycle: number;
	inviteExpirationTime: number;
	canManageCustomEmojis: boolean;
	canManageAvatarDecorations: boolean;
	canSearchNotes: boolean;
	canUseTranslator: boolean;
	canUseDriveFileInSoundSettings: boolean;
	canUseReaction: boolean;
	canHideAds: boolean;
	driveCapacityMb: number;
	alwaysMarkNsfw: boolean;
	skipNsfwDetection: boolean;
	pinLimit: number;
	antennaLimit: number;
	antennaNotesLimit: number;
	wordMuteLimit: number;
	webhookLimit: number;
	clipLimit: number;
	noteEachClipsLimit: number;
	userListLimit: number;
	userEachUserListsLimit: number;
	rateLimitFactor: number;
	avatarDecorationLimit: number;
<<<<<<< HEAD
	canUseAccountRemoval: boolean;
=======
	mutualLinkSectionLimit: number;
	mutualLinkLimit: number;
>>>>>>> 7377c780
};

export const DEFAULT_POLICIES: RolePolicies = {
	gtlAvailable: true,
	ltlAvailable: true,
	canPublicNote: true,
	canInitiateConversation: true,
	canCreateContent: true,
	canUpdateContent: true,
	canDeleteContent: true,
	canPurgeAccount: true,
	canUpdateAvatar: true,
	canUpdateBanner: true,
	mentionLimit: 20,
	canInvite: false,
	inviteLimit: 0,
	inviteLimitCycle: 60 * 24 * 7,
	inviteExpirationTime: 0,
	canManageCustomEmojis: false,
	canManageAvatarDecorations: false,
	canSearchNotes: false,
	canUseTranslator: true,
	canUseDriveFileInSoundSettings: false,
	canUseReaction: true,
	canHideAds: false,
	driveCapacityMb: 100,
	alwaysMarkNsfw: false,
	skipNsfwDetection: false,
	pinLimit: 5,
	antennaLimit: 5,
	antennaNotesLimit: 200,
	wordMuteLimit: 200,
	webhookLimit: 3,
	clipLimit: 10,
	noteEachClipsLimit: 200,
	userListLimit: 10,
	userEachUserListsLimit: 50,
	rateLimitFactor: 1,
	avatarDecorationLimit: 1,
<<<<<<< HEAD
	canUseAccountRemoval: true,
=======
	mutualLinkSectionLimit: 1,
	mutualLinkLimit: 15,
>>>>>>> 7377c780
};

@Injectable()
export class RoleService implements OnApplicationShutdown, OnModuleInit {
	private rolesCache: MemorySingleCache<MiRole[]>;
	private roleAssignmentByUserIdCache: MemoryKVCache<MiRoleAssignment[]>;
	private notificationService: NotificationService;

	constructor(
		private moduleRef: ModuleRef,

		@Inject(DI.redis)
		private redisClient: Redis.Redis,

		@Inject(DI.redisForTimelines)
		private redisForTimelines: Redis.Redis,

		@Inject(DI.redisForSub)
		private redisForSub: Redis.Redis,

		@Inject(DI.usersRepository)
		private usersRepository: UsersRepository,

		@Inject(DI.rolesRepository)
		private rolesRepository: RolesRepository,

		@Inject(DI.roleAssignmentsRepository)
		private roleAssignmentsRepository: RoleAssignmentsRepository,

		private metaService: MetaService,
		private cacheService: CacheService,
		private userEntityService: UserEntityService,
		private globalEventService: GlobalEventService,
		private idService: IdService,
		private moderationLogService: ModerationLogService,
		private fanoutTimelineService: FanoutTimelineService,
	) {
		//this.onMessage = this.onMessage.bind(this);

		this.rolesCache = new MemorySingleCache<MiRole[]>(1000 * 60 * 60 * 1);
		this.roleAssignmentByUserIdCache = new MemoryKVCache<MiRoleAssignment[]>(1000 * 60 * 60 * 1);

		this.redisForSub.on('message', this.onMessage);
	}

	async onModuleInit() {
		this.notificationService = this.moduleRef.get(NotificationService.name);
	}

	@bindThis
	private async onMessage(_: string, data: string): Promise<void> {
		const obj = JSON.parse(data);

		if (obj.channel === 'internal') {
			const { type, body } = obj.message as GlobalEvents['internal']['payload'];
			switch (type) {
				case 'roleCreated': {
					const cached = this.rolesCache.get();
					if (cached) {
						cached.push({
							...body,
							createdAt: new Date(body.createdAt),
							updatedAt: new Date(body.updatedAt),
							lastUsedAt: new Date(body.lastUsedAt),
						});
					}
					break;
				}
				case 'roleUpdated': {
					const cached = this.rolesCache.get();
					if (cached) {
						const i = cached.findIndex(x => x.id === body.id);
						if (i > -1) {
							cached[i] = {
								...body,
								createdAt: new Date(body.createdAt),
								updatedAt: new Date(body.updatedAt),
								lastUsedAt: new Date(body.lastUsedAt),
							};
						}
					}
					break;
				}
				case 'roleDeleted': {
					const cached = this.rolesCache.get();
					if (cached) {
						this.rolesCache.set(cached.filter(x => x.id !== body.id));
					}
					break;
				}
				case 'userRoleAssigned': {
					const cached = this.roleAssignmentByUserIdCache.get(body.userId);
					if (cached) {
						cached.push({ // TODO: このあたりのデシリアライズ処理は各modelファイル内に関数としてexportしたい
							...body,
							createdAt: new Date(body.createdAt),
							expiresAt: body.expiresAt ? new Date(body.expiresAt) : null,
							user: null, // joinなカラムは通常取ってこないので
							role: null, // joinなカラムは通常取ってこないので
						});
					}
					break;
				}
				case 'userRoleUnassigned': {
					const cached = this.roleAssignmentByUserIdCache.get(body.userId);
					if (cached) {
						this.roleAssignmentByUserIdCache.set(body.userId, cached.filter(x => x.id !== body.id));
					}
					break;
				}
				default:
					break;
			}
		}
	}

	@bindThis
	private evalCond(user: MiUser, roles: MiRole[], value: RoleCondFormulaValue): boolean {
		try {
			switch (value.type) {
				// ～かつ～
				case 'and': {
					return value.values.every(v => this.evalCond(user, roles, v));
				}
				// ～または～
				case 'or': {
					return value.values.some(v => this.evalCond(user, roles, v));
				}
				// ～ではない
				case 'not': {
					return !this.evalCond(user, roles, value.value);
				}
				// マニュアルロールがアサインされている
				case 'roleAssignedTo': {
					return roles.some(r => r.id === value.roleId);
				}
				// ローカルユーザのみ
				case 'isLocal': {
					return this.userEntityService.isLocalUser(user);
				}
				// リモートユーザのみ
				case 'isRemote': {
					return this.userEntityService.isRemoteUser(user);
				}
				// サスペンド済みユーザである
				case 'isSuspended': {
					return user.isSuspended;
				}
				// 鍵アカウントユーザである
				case 'isLocked': {
					return user.isLocked;
				}
				// botユーザである
				case 'isBot': {
					return user.isBot;
				}
				// 猫である
				case 'isCat': {
					return user.isCat;
				}
				// 「ユーザを見つけやすくする」が有効なアカウント
				case 'isExplorable': {
					return user.isExplorable;
				}
				// ユーザが作成されてから指定期間経過した
				case 'createdLessThan': {
					return this.idService.parse(user.id).date.getTime() > (Date.now() - (value.sec * 1000));
				}
				// ユーザが作成されてから指定期間経っていない
				case 'createdMoreThan': {
					return this.idService.parse(user.id).date.getTime() < (Date.now() - (value.sec * 1000));
				}
				// フォロワー数が指定値以下
				case 'followersLessThanOrEq': {
					return user.followersCount <= value.value;
				}
				// フォロワー数が指定値以上
				case 'followersMoreThanOrEq': {
					return user.followersCount >= value.value;
				}
				// フォロー数が指定値以下
				case 'followingLessThanOrEq': {
					return user.followingCount <= value.value;
				}
				// フォロー数が指定値以上
				case 'followingMoreThanOrEq': {
					return user.followingCount >= value.value;
				}
				// ノート数が指定値以下
				case 'notesLessThanOrEq': {
					return user.notesCount <= value.value;
				}
				// ノート数が指定値以上
				case 'notesMoreThanOrEq': {
					return user.notesCount >= value.value;
				}
				default:
					return false;
			}
		} catch (err) {
			// TODO: log error
			return false;
		}
	}

	@bindThis
	public async getRoles() {
		const roles = await this.rolesCache.fetch(() => this.rolesRepository.findBy({}));
		return roles;
	}

	@bindThis
	public async getUserAssigns(userId: MiUser['id']) {
		const now = Date.now();
		let assigns = await this.roleAssignmentByUserIdCache.fetch(userId, () => this.roleAssignmentsRepository.findBy({ userId }));
		// 期限切れのロールを除外
		assigns = assigns.filter(a => a.expiresAt == null || (a.expiresAt.getTime() > now));
		return assigns;
	}

	@bindThis
	public async getUserRoles(userId: MiUser['id']) {
		const roles = await this.rolesCache.fetch(() => this.rolesRepository.findBy({}));
		const assigns = await this.getUserAssigns(userId);
		const assignedRoles = roles.filter(r => assigns.map(x => x.roleId).includes(r.id));
		const user = roles.some(r => r.target === 'conditional') ? await this.cacheService.findUserById(userId) : null;
		const matchedCondRoles = roles.filter(r => r.target === 'conditional' && this.evalCond(user!, assignedRoles, r.condFormula));
		return [...assignedRoles, ...matchedCondRoles];
	}

	/**
	 * 指定ユーザーのバッジロール一覧取得
	 */
	@bindThis
	public async getUserBadgeRoles(userId: MiUser['id']) {
		const now = Date.now();
		let assigns = await this.roleAssignmentByUserIdCache.fetch(userId, () => this.roleAssignmentsRepository.findBy({ userId }));
		// 期限切れのロールを除外
		assigns = assigns.filter(a => a.expiresAt == null || (a.expiresAt.getTime() > now));
		const roles = await this.rolesCache.fetch(() => this.rolesRepository.findBy({}));
		const assignedRoles = roles.filter(r => assigns.map(x => x.roleId).includes(r.id));
		const assignedBadgeRoles = assignedRoles.filter(r => r.asBadge);
		const badgeCondRoles = roles.filter(r => r.asBadge && (r.target === 'conditional'));
		if (badgeCondRoles.length > 0) {
			const user = roles.some(r => r.target === 'conditional') ? await this.cacheService.findUserById(userId) : null;
			const matchedBadgeCondRoles = badgeCondRoles.filter(r => this.evalCond(user!, assignedRoles, r.condFormula));
			return [...assignedBadgeRoles, ...matchedBadgeCondRoles];
		} else {
			return assignedBadgeRoles;
		}
	}

	@bindThis
	public async getUserPolicies(userId: MiUser['id'] | null): Promise<RolePolicies> {
		const meta = await this.metaService.fetch();
		const basePolicies = { ...DEFAULT_POLICIES, ...meta.policies };

		if (userId == null) return basePolicies;

		const roles = await this.getUserRoles(userId);

		function calc<T extends keyof RolePolicies>(name: T, aggregate: (values: RolePolicies[T][]) => RolePolicies[T]) {
			if (roles.length === 0) return basePolicies[name];

			const policies = roles.map(role => role.policies[name] ?? { priority: 0, useDefault: true });

			const p2 = policies.filter(policy => policy.priority === 2);
			if (p2.length > 0) return aggregate(p2.map(policy => policy.useDefault ? basePolicies[name] : policy.value));

			const p1 = policies.filter(policy => policy.priority === 1);
			if (p1.length > 0) return aggregate(p1.map(policy => policy.useDefault ? basePolicies[name] : policy.value));

			return aggregate(policies.map(policy => policy.useDefault ? basePolicies[name] : policy.value));
		}

		return {
			gtlAvailable: calc('gtlAvailable', vs => vs.some(v => v === true)),
			ltlAvailable: calc('ltlAvailable', vs => vs.some(v => v === true)),
			canPublicNote: calc('canPublicNote', vs => vs.some(v => v === true)),
			canInitiateConversation: calc('canInitiateConversation', vs => vs.some(v => v === true)),
			canCreateContent: calc('canCreateContent', vs => vs.some(v => v === true)),
			canUpdateContent: calc('canUpdateContent', vs => vs.some(v => v === true)),
			canDeleteContent: calc('canDeleteContent', vs => vs.some(v => v === true)),
			canUseAccountRemoval: calc('canUseAccountRemoval', vs => vs.some(v => v === true)),
			canPurgeAccount: calc('canPurgeAccount', vs => vs.some(v => v === true)),
			canUpdateAvatar: calc('canUpdateAvatar', vs => vs.some(v => v === true)),
			canUpdateBanner: calc('canUpdateBanner', vs => vs.some(v => v === true)),
			mentionLimit: calc('mentionLimit', vs => Math.max(...vs)),
			canInvite: calc('canInvite', vs => vs.some(v => v === true)),
			inviteLimit: calc('inviteLimit', vs => Math.max(...vs)),
			inviteLimitCycle: calc('inviteLimitCycle', vs => Math.max(...vs)),
			inviteExpirationTime: calc('inviteExpirationTime', vs => Math.max(...vs)),
			canManageCustomEmojis: calc('canManageCustomEmojis', vs => vs.some(v => v === true)),
			canManageAvatarDecorations: calc('canManageAvatarDecorations', vs => vs.some(v => v === true)),
			canSearchNotes: calc('canSearchNotes', vs => vs.some(v => v === true)),
			canUseTranslator: calc('canUseTranslator', vs => vs.some(v => v === true)),
			canUseDriveFileInSoundSettings: calc('canUseDriveFileInSoundSettings', vs => vs.some(v => v === true)),
			canUseReaction: calc('canUseReaction', vs => vs.some(v => v === true)),
			canHideAds: calc('canHideAds', vs => vs.some(v => v === true)),
			driveCapacityMb: calc('driveCapacityMb', vs => Math.max(...vs)),
			alwaysMarkNsfw: calc('alwaysMarkNsfw', vs => vs.some(v => v === true)),
			skipNsfwDetection: calc('skipNsfwDetection', vs => vs.some(v => v === true)),
			pinLimit: calc('pinLimit', vs => Math.max(...vs)),
			antennaLimit: calc('antennaLimit', vs => Math.max(...vs)),
			antennaNotesLimit: calc('antennaNotesLimit', vs => Math.max(...vs)),
			wordMuteLimit: calc('wordMuteLimit', vs => Math.max(...vs)),
			webhookLimit: calc('webhookLimit', vs => Math.max(...vs)),
			clipLimit: calc('clipLimit', vs => Math.max(...vs)),
			noteEachClipsLimit: calc('noteEachClipsLimit', vs => Math.max(...vs)),
			userListLimit: calc('userListLimit', vs => Math.max(...vs)),
			userEachUserListsLimit: calc('userEachUserListsLimit', vs => Math.max(...vs)),
			rateLimitFactor: calc('rateLimitFactor', vs => Math.max(...vs)),
			avatarDecorationLimit: calc('avatarDecorationLimit', vs => Math.max(...vs)),
			mutualLinkSectionLimit: calc('mutualLinkSectionLimit', vs => Math.max(...vs)),
			mutualLinkLimit: calc('mutualLinkLimit', vs => Math.max(...vs)),
		};
	}

	@bindThis
	public async isModerator(user: { id: MiUser['id']; isRoot: MiUser['isRoot'] } | null): Promise<boolean> {
		if (user == null) return false;
		return user.isRoot || (await this.getUserRoles(user.id)).some(r => r.isModerator || r.isAdministrator);
	}

	@bindThis
	public async isAdministrator(user: { id: MiUser['id']; isRoot: MiUser['isRoot'] } | null): Promise<boolean> {
		if (user == null) return false;
		return user.isRoot || (await this.getUserRoles(user.id)).some(r => r.isAdministrator);
	}

	@bindThis
	public async isExplorable(role: { id: MiRole['id']} | null): Promise<boolean> {
		if (role == null) return false;
		const check = await this.rolesRepository.findOneBy({ id: role.id });
		if (check == null) return false;
		return check.isExplorable;
	}

	@bindThis
	public async getModeratorIds(includeAdmins = true): Promise<MiUser['id'][]> {
		const roles = await this.rolesCache.fetch(() => this.rolesRepository.findBy({}));
		const moderatorRoles = includeAdmins ? roles.filter(r => r.isModerator || r.isAdministrator) : roles.filter(r => r.isModerator);
		const root = await this.usersRepository.findOneByOrFail({ isRoot: true });
		const assigns = moderatorRoles.length > 0 ? await this.roleAssignmentsRepository.findBy({
			roleId: In(moderatorRoles.map(r => r.id)),
		}) : [];
		const result = assigns.map(a => a.userId);
		if (includeAdmins) result.push(root.id);
		return result;
	}

	@bindThis
	public async getModerators(includeAdmins = true): Promise<MiUser[]> {
		const ids = await this.getModeratorIds(includeAdmins);
		const users = ids.length > 0 ? await this.usersRepository.findBy({
			id: In(ids),
		}) : [];
		return users;
	}

	@bindThis
	public async getAdministratorIds(): Promise<MiUser['id'][]> {
		const roles = await this.rolesCache.fetch(() => this.rolesRepository.findBy({}));
		const administratorRoles = roles.filter(r => r.isAdministrator);
		const root = await this.usersRepository.findOneByOrFail({ isRoot: true });
		const assigns = administratorRoles.length > 0 ? await this.roleAssignmentsRepository.findBy({
			roleId: In(administratorRoles.map(r => r.id)),
		}) : [];
		const result = assigns.map(a => a.userId);
		result.push(root.id);
		return result;
	}

	@bindThis
	public async getAdministrators(): Promise<MiUser[]> {
		const ids = await this.getAdministratorIds();
		const users = ids.length > 0 ? await this.usersRepository.findBy({
			id: In(ids),
		}) : [];
		return users;
	}

	@bindThis
	public async assign(userId: MiUser['id'], roleId: MiRole['id'], expiresAt: Date | null = null, moderator?: MiUser): Promise<void> {
		const now = Date.now();

		const role = await this.rolesRepository.findOneByOrFail({ id: roleId });

		let existing = await this.roleAssignmentsRepository.findOneBy({
			roleId: roleId,
			userId: userId,
		});

		if (existing?.expiresAt && (existing.expiresAt.getTime() < now)) {
			await this.roleAssignmentsRepository.delete({
				roleId: roleId,
				userId: userId,
			});
			existing = null;
		}

		if (!existing) {
			const created = await this.roleAssignmentsRepository.insert({
				id: this.idService.gen(now),
				expiresAt: expiresAt,
				roleId: roleId,
				userId: userId,
			}).then(x => this.roleAssignmentsRepository.findOneByOrFail(x.identifiers[0]));

			this.globalEventService.publishInternalEvent('userRoleAssigned', created);

			if (role.isPublic) {
				this.notificationService.createNotification(userId, 'roleAssigned', {
					roleId: roleId,
				});
			}
		} else if (existing.expiresAt !== expiresAt) {
			await this.roleAssignmentsRepository.update(existing.id, {
				expiresAt: expiresAt,
			});
		} else {
			throw new IdentifiableError('67d8689c-25c6-435f-8ced-631e4b81fce1', 'User is already assigned to this role.');
		}

		this.rolesRepository.update(roleId, {
			lastUsedAt: new Date(),
		});

		if (moderator) {
			const user = await this.usersRepository.findOneByOrFail({ id: userId });
			this.moderationLogService.log(moderator, 'assignRole', {
				roleId: roleId,
				roleName: role.name,
				userId: userId,
				userUsername: user.username,
				userHost: user.host,
				expiresAt: expiresAt ? expiresAt.toISOString() : null,
			});
		}
	}

	@bindThis
	public async unassign(userId: MiUser['id'], roleId: MiRole['id'], moderator?: MiUser): Promise<void> {
		const now = new Date();

		let existing = await this.roleAssignmentsRepository.findOneBy({ roleId, userId });
		if (existing?.expiresAt && (existing.expiresAt.getTime() < now.getTime())) {
			await this.roleAssignmentsRepository.delete({
				roleId: roleId,
				userId: userId,
			});
			existing = null;
		}

		if (!existing) {
			throw new IdentifiableError('b9060ac7-5c94-4da4-9f55-2047c953df44', 'User was not assigned to this role.');
		}

		await this.roleAssignmentsRepository.delete(existing.id);

		this.rolesRepository.update(roleId, {
			lastUsedAt: now,
		});

		this.globalEventService.publishInternalEvent('userRoleUnassigned', existing);

		if (moderator) {
			const [user, role] = await Promise.all([
				this.usersRepository.findOneByOrFail({ id: userId }),
				this.rolesRepository.findOneByOrFail({ id: roleId }),
			]);
			this.moderationLogService.log(moderator, 'unassignRole', {
				roleId: roleId,
				roleName: role.name,
				userId: userId,
				userUsername: user.username,
				userHost: user.host,
			});
		}
	}

	@bindThis
	public async addNoteToRoleTimeline(note: Packed<'Note'>): Promise<void> {
		const roles = await this.getUserRoles(note.userId);

		const redisPipeline = this.redisForTimelines.pipeline();

		for (const role of roles) {
			this.fanoutTimelineService.push(`roleTimeline:${role.id}`, note.id, 1000, redisPipeline);
			this.globalEventService.publishRoleTimelineStream(role.id, 'note', note);
		}

		redisPipeline.exec();
	}

	@bindThis
	public async create(values: Partial<MiRole>, moderator?: MiUser): Promise<MiRole> {
		const date = new Date();
		const created = await this.rolesRepository.insert({
			id: this.idService.gen(date.getTime()),
			updatedAt: date,
			lastUsedAt: date,
			name: values.name,
			description: values.description,
			color: values.color,
			iconUrl: values.iconUrl,
			target: values.target,
			condFormula: values.condFormula,
			isPublic: values.isPublic,
			isAdministrator: values.isAdministrator,
			isModerator: values.isModerator,
			isExplorable: values.isExplorable,
			asBadge: values.asBadge,
			badgeBehavior: values.badgeBehavior,
			canEditMembersByModerator: values.canEditMembersByModerator,
			displayOrder: values.displayOrder,
			policies: values.policies,
		}).then(x => this.rolesRepository.findOneByOrFail(x.identifiers[0]));

		this.globalEventService.publishInternalEvent('roleCreated', created);

		if (moderator) {
			this.moderationLogService.log(moderator, 'createRole', {
				roleId: created.id,
				role: created,
			});
		}

		return created;
	}

	@bindThis
	public async update(role: MiRole, params: Partial<MiRole>, moderator?: MiUser): Promise<void> {
		const date = new Date();
		await this.rolesRepository.update(role.id, {
			updatedAt: date,
			...params,
		});

		const updated = await this.rolesRepository.findOneByOrFail({ id: role.id });
		this.globalEventService.publishInternalEvent('roleUpdated', updated);

		if (moderator) {
			this.moderationLogService.log(moderator, 'updateRole', {
				roleId: role.id,
				before: role,
				after: updated,
			});
		}
	}

	@bindThis
	public async delete(role: MiRole, moderator?: MiUser): Promise<void> {
		await this.rolesRepository.delete({ id: role.id });
		this.globalEventService.publishInternalEvent('roleDeleted', role);

		if (moderator) {
			this.moderationLogService.log(moderator, 'deleteRole', {
				roleId: role.id,
				role: role,
			});
		}
	}

	@bindThis
	public dispose(): void {
		this.redisForSub.off('message', this.onMessage);
		this.roleAssignmentByUserIdCache.dispose();
	}

	@bindThis
	public onApplicationShutdown(signal?: string | undefined): void {
		this.dispose();
	}
}<|MERGE_RESOLUTION|>--- conflicted
+++ resolved
@@ -69,12 +69,9 @@
 	userEachUserListsLimit: number;
 	rateLimitFactor: number;
 	avatarDecorationLimit: number;
-<<<<<<< HEAD
 	canUseAccountRemoval: boolean;
-=======
 	mutualLinkSectionLimit: number;
 	mutualLinkLimit: number;
->>>>>>> 7377c780
 };
 
 export const DEFAULT_POLICIES: RolePolicies = {
@@ -114,12 +111,9 @@
 	userEachUserListsLimit: 50,
 	rateLimitFactor: 1,
 	avatarDecorationLimit: 1,
-<<<<<<< HEAD
 	canUseAccountRemoval: true,
-=======
 	mutualLinkSectionLimit: 1,
 	mutualLinkLimit: 15,
->>>>>>> 7377c780
 };
 
 @Injectable()
