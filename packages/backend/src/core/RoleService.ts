/*
 * SPDX-FileCopyrightText: syuilo and other misskey contributors
 * SPDX-License-Identifier: AGPL-3.0-only
 */

import { Inject, Injectable } from '@nestjs/common';
import * as Redis from 'ioredis';
import { In } from 'typeorm';
import type { MiRole, MiRoleAssignment, RoleAssignmentsRepository, RolesRepository, UsersRepository } from '@/models/_.js';
import { MemoryKVCache, MemorySingleCache } from '@/misc/cache.js';
<<<<<<< HEAD
import type { MiUser } from '@/models/User.js';
=======
import { IdentifiableError } from '@/misc/identifiable-error.js';
import type { MiUser } from '@/models/entities/User.js';
>>>>>>> 9688704b
import { DI } from '@/di-symbols.js';
import { bindThis } from '@/decorators.js';
import { MetaService } from '@/core/MetaService.js';
import { CacheService } from '@/core/CacheService.js';
import type { RoleCondFormulaValue } from '@/models/Role.js';
import { UserEntityService } from '@/core/entities/UserEntityService.js';
import type { GlobalEvents } from '@/core/GlobalEventService.js';
import { IdService } from '@/core/IdService.js';
import { GlobalEventService } from '@/core/GlobalEventService.js';
import { ModerationLogService } from '@/core/ModerationLogService.js';
import type { Packed } from '@/misc/json-schema.js';
import { RedisTimelineService } from '@/core/RedisTimelineService.js';
import type { OnApplicationShutdown } from '@nestjs/common';

export type RolePolicies = {
	gtlAvailable: boolean;
	ltlAvailable: boolean;
	canPublicNote: boolean;
	canCreateContent: boolean;
	canUpdateContent: boolean;
	canDeleteContent: boolean;
	canInvite: boolean;
	inviteLimit: number;
	inviteLimitCycle: number;
	inviteExpirationTime: number;
	canManageCustomEmojis: boolean;
	canSearchNotes: boolean;
	canUseTranslator: boolean;
	canHideAds: boolean;
	driveCapacityMb: number;
	alwaysMarkNsfw: boolean;
	pinLimit: number;
	antennaLimit: number;
	wordMuteLimit: number;
	webhookLimit: number;
	clipLimit: number;
	noteEachClipsLimit: number;
	userListLimit: number;
	userEachUserListsLimit: number;
	rateLimitFactor: number;
};

export const DEFAULT_POLICIES: RolePolicies = {
	gtlAvailable: true,
	ltlAvailable: true,
	canPublicNote: true,
	canCreateContent: true,
	canUpdateContent: true,
	canDeleteContent: true,
	canInvite: false,
	inviteLimit: 0,
	inviteLimitCycle: 60 * 24 * 7,
	inviteExpirationTime: 0,
	canManageCustomEmojis: false,
	canSearchNotes: false,
	canUseTranslator: true,
	canHideAds: false,
	driveCapacityMb: 100,
	alwaysMarkNsfw: false,
	pinLimit: 5,
	antennaLimit: 5,
	wordMuteLimit: 200,
	webhookLimit: 3,
	clipLimit: 10,
	noteEachClipsLimit: 200,
	userListLimit: 10,
	userEachUserListsLimit: 50,
	rateLimitFactor: 1,
};

@Injectable()
export class RoleService implements OnApplicationShutdown {
	private rolesCache: MemorySingleCache<MiRole[]>;
	private roleAssignmentByUserIdCache: MemoryKVCache<MiRoleAssignment[]>;

	constructor(
		@Inject(DI.redis)
		private redisClient: Redis.Redis,

		@Inject(DI.redisForSub)
		private redisForSub: Redis.Redis,

		@Inject(DI.usersRepository)
		private usersRepository: UsersRepository,

		@Inject(DI.rolesRepository)
		private rolesRepository: RolesRepository,

		@Inject(DI.roleAssignmentsRepository)
		private roleAssignmentsRepository: RoleAssignmentsRepository,

		private metaService: MetaService,
		private cacheService: CacheService,
		private userEntityService: UserEntityService,
		private globalEventService: GlobalEventService,
		private idService: IdService,
		private moderationLogService: ModerationLogService,
		private redisTimelineService: RedisTimelineService,
	) {
		//this.onMessage = this.onMessage.bind(this);

		this.rolesCache = new MemorySingleCache<MiRole[]>(1000 * 60 * 60 * 1);
		this.roleAssignmentByUserIdCache = new MemoryKVCache<MiRoleAssignment[]>(1000 * 60 * 60 * 1);

		this.redisForSub.on('message', this.onMessage);
	}

	@bindThis
	private async onMessage(_: string, data: string): Promise<void> {
		const obj = JSON.parse(data);

		if (obj.channel === 'internal') {
			const { type, body } = obj.message as GlobalEvents['internal']['payload'];
			switch (type) {
				case 'roleCreated': {
					const cached = this.rolesCache.get();
					if (cached) {
						cached.push({
							...body,
							createdAt: new Date(body.createdAt),
							updatedAt: new Date(body.updatedAt),
							lastUsedAt: new Date(body.lastUsedAt),
						});
					}
					break;
				}
				case 'roleUpdated': {
					const cached = this.rolesCache.get();
					if (cached) {
						const i = cached.findIndex(x => x.id === body.id);
						if (i > -1) {
							cached[i] = {
								...body,
								createdAt: new Date(body.createdAt),
								updatedAt: new Date(body.updatedAt),
								lastUsedAt: new Date(body.lastUsedAt),
							};
						}
					}
					break;
				}
				case 'roleDeleted': {
					const cached = this.rolesCache.get();
					if (cached) {
						this.rolesCache.set(cached.filter(x => x.id !== body.id));
					}
					break;
				}
				case 'userRoleAssigned': {
					const cached = this.roleAssignmentByUserIdCache.get(body.userId);
					if (cached) {
						cached.push({
							...body,
							createdAt: new Date(body.createdAt),
							expiresAt: body.expiresAt ? new Date(body.expiresAt) : null,
						});
					}
					break;
				}
				case 'userRoleUnassigned': {
					const cached = this.roleAssignmentByUserIdCache.get(body.userId);
					if (cached) {
						this.roleAssignmentByUserIdCache.set(body.userId, cached.filter(x => x.id !== body.id));
					}
					break;
				}
				default:
					break;
			}
		}
	}

	@bindThis
	private evalCond(user: MiUser, value: RoleCondFormulaValue): boolean {
		try {
			switch (value.type) {
				case 'and': {
					return value.values.every(v => this.evalCond(user, v));
				}
				case 'or': {
					return value.values.some(v => this.evalCond(user, v));
				}
				case 'not': {
					return !this.evalCond(user, value.value);
				}
				case 'isLocal': {
					return this.userEntityService.isLocalUser(user);
				}
				case 'isRemote': {
					return this.userEntityService.isRemoteUser(user);
				}
				case 'createdLessThan': {
					return user.createdAt.getTime() > (Date.now() - (value.sec * 1000));
				}
				case 'createdMoreThan': {
					return user.createdAt.getTime() < (Date.now() - (value.sec * 1000));
				}
				case 'followersLessThanOrEq': {
					return user.followersCount <= value.value;
				}
				case 'followersMoreThanOrEq': {
					return user.followersCount >= value.value;
				}
				case 'followingLessThanOrEq': {
					return user.followingCount <= value.value;
				}
				case 'followingMoreThanOrEq': {
					return user.followingCount >= value.value;
				}
				case 'notesLessThanOrEq': {
					return user.notesCount <= value.value;
				}
				case 'notesMoreThanOrEq': {
					return user.notesCount >= value.value;
				}
				default:
					return false;
			}
		} catch (err) {
			// TODO: log error
			return false;
		}
	}

	@bindThis
	public async getUserAssigns(userId: MiUser['id']) {
		const now = Date.now();
		let assigns = await this.roleAssignmentByUserIdCache.fetch(userId, () => this.roleAssignmentsRepository.findBy({ userId }));
		// 期限切れのロールを除外
		assigns = assigns.filter(a => a.expiresAt == null || (a.expiresAt.getTime() > now));
		return assigns;
	}

	@bindThis
	public async getUserRoles(userId: MiUser['id']) {
		const roles = await this.rolesCache.fetch(() => this.rolesRepository.findBy({}));
		const assigns = await this.getUserAssigns(userId);
		const assignedRoles = roles.filter(r => assigns.map(x => x.roleId).includes(r.id));
		const user = roles.some(r => r.target === 'conditional') ? await this.cacheService.findUserById(userId) : null;
		const matchedCondRoles = roles.filter(r => r.target === 'conditional' && this.evalCond(user!, r.condFormula));
		return [...assignedRoles, ...matchedCondRoles];
	}

	/**
	 * 指定ユーザーのバッジロール一覧取得
	 */
	@bindThis
	public async getUserBadgeRoles(userId: MiUser['id']) {
		const now = Date.now();
		let assigns = await this.roleAssignmentByUserIdCache.fetch(userId, () => this.roleAssignmentsRepository.findBy({ userId }));
		// 期限切れのロールを除外
		assigns = assigns.filter(a => a.expiresAt == null || (a.expiresAt.getTime() > now));
		const assignedRoleIds = assigns.map(x => x.roleId);
		const roles = await this.rolesCache.fetch(() => this.rolesRepository.findBy({}));
		const assignedBadgeRoles = roles.filter(r => r.asBadge && assignedRoleIds.includes(r.id));
		const badgeCondRoles = roles.filter(r => r.asBadge && (r.target === 'conditional'));
		if (badgeCondRoles.length > 0) {
			const user = roles.some(r => r.target === 'conditional') ? await this.cacheService.findUserById(userId) : null;
			const matchedBadgeCondRoles = badgeCondRoles.filter(r => this.evalCond(user!, r.condFormula));
			return [...assignedBadgeRoles, ...matchedBadgeCondRoles];
		} else {
			return assignedBadgeRoles;
		}
	}

	@bindThis
	public async getUserPolicies(userId: MiUser['id'] | null): Promise<RolePolicies> {
		const meta = await this.metaService.fetch();
		const basePolicies = { ...DEFAULT_POLICIES, ...meta.policies };

		if (userId == null) return basePolicies;

		const roles = await this.getUserRoles(userId);

		function calc<T extends keyof RolePolicies>(name: T, aggregate: (values: RolePolicies[T][]) => RolePolicies[T]) {
			if (roles.length === 0) return basePolicies[name];

			const policies = roles.map(role => role.policies[name] ?? { priority: 0, useDefault: true });

			const p2 = policies.filter(policy => policy.priority === 2);
			if (p2.length > 0) return aggregate(p2.map(policy => policy.useDefault ? basePolicies[name] : policy.value));

			const p1 = policies.filter(policy => policy.priority === 1);
			if (p1.length > 0) return aggregate(p1.map(policy => policy.useDefault ? basePolicies[name] : policy.value));

			return aggregate(policies.map(policy => policy.useDefault ? basePolicies[name] : policy.value));
		}

		return {
			gtlAvailable: calc('gtlAvailable', vs => vs.some(v => v === true)),
			ltlAvailable: calc('ltlAvailable', vs => vs.some(v => v === true)),
			canPublicNote: calc('canPublicNote', vs => vs.some(v => v === true)),
			canCreateContent: calc('canCreateContent', vs => vs.some(v => v === true)),
			canUpdateContent: calc('canUpdateContent', vs => vs.some(v => v === true)),
			canDeleteContent: calc('canDeleteContent', vs => vs.some(v => v === true)),
			canInvite: calc('canInvite', vs => vs.some(v => v === true)),
			inviteLimit: calc('inviteLimit', vs => Math.max(...vs)),
			inviteLimitCycle: calc('inviteLimitCycle', vs => Math.max(...vs)),
			inviteExpirationTime: calc('inviteExpirationTime', vs => Math.max(...vs)),
			canManageCustomEmojis: calc('canManageCustomEmojis', vs => vs.some(v => v === true)),
			canSearchNotes: calc('canSearchNotes', vs => vs.some(v => v === true)),
			canUseTranslator: calc('canUseTranslator', vs => vs.some(v => v === true)),
			canHideAds: calc('canHideAds', vs => vs.some(v => v === true)),
			driveCapacityMb: calc('driveCapacityMb', vs => Math.max(...vs)),
			alwaysMarkNsfw: calc('alwaysMarkNsfw', vs => vs.some(v => v === true)),
			pinLimit: calc('pinLimit', vs => Math.max(...vs)),
			antennaLimit: calc('antennaLimit', vs => Math.max(...vs)),
			wordMuteLimit: calc('wordMuteLimit', vs => Math.max(...vs)),
			webhookLimit: calc('webhookLimit', vs => Math.max(...vs)),
			clipLimit: calc('clipLimit', vs => Math.max(...vs)),
			noteEachClipsLimit: calc('noteEachClipsLimit', vs => Math.max(...vs)),
			userListLimit: calc('userListLimit', vs => Math.max(...vs)),
			userEachUserListsLimit: calc('userEachUserListsLimit', vs => Math.max(...vs)),
			rateLimitFactor: calc('rateLimitFactor', vs => Math.max(...vs)),
		};
	}

	@bindThis
	public async isModerator(user: { id: MiUser['id']; isRoot: MiUser['isRoot'] } | null): Promise<boolean> {
		if (user == null) return false;
		return user.isRoot || (await this.getUserRoles(user.id)).some(r => r.isModerator || r.isAdministrator);
	}

	@bindThis
	public async isAdministrator(user: { id: MiUser['id']; isRoot: MiUser['isRoot'] } | null): Promise<boolean> {
		if (user == null) return false;
		return user.isRoot || (await this.getUserRoles(user.id)).some(r => r.isAdministrator);
	}

	@bindThis
	public async isExplorable(role: { id: MiRole['id']} | null): Promise<boolean> {
		if (role == null) return false;
		const check = await this.rolesRepository.findOneBy({ id: role.id });
		if (check == null) return false;
		return check.isExplorable;
	}

	@bindThis
	public async getModeratorIds(includeAdmins = true): Promise<MiUser['id'][]> {
		const roles = await this.rolesCache.fetch(() => this.rolesRepository.findBy({}));
		const moderatorRoles = includeAdmins ? roles.filter(r => r.isModerator || r.isAdministrator) : roles.filter(r => r.isModerator);
		const assigns = moderatorRoles.length > 0 ? await this.roleAssignmentsRepository.findBy({
			roleId: In(moderatorRoles.map(r => r.id)),
		}) : [];
		// TODO: isRootなアカウントも含める
		return assigns.map(a => a.userId);
	}

	@bindThis
	public async getModerators(includeAdmins = true): Promise<MiUser[]> {
		const ids = await this.getModeratorIds(includeAdmins);
		const users = ids.length > 0 ? await this.usersRepository.findBy({
			id: In(ids),
		}) : [];
		return users;
	}

	@bindThis
	public async getAdministratorIds(): Promise<MiUser['id'][]> {
		const roles = await this.rolesCache.fetch(() => this.rolesRepository.findBy({}));
		const administratorRoles = roles.filter(r => r.isAdministrator);
		const assigns = administratorRoles.length > 0 ? await this.roleAssignmentsRepository.findBy({
			roleId: In(administratorRoles.map(r => r.id)),
		}) : [];
		// TODO: isRootなアカウントも含める
		return assigns.map(a => a.userId);
	}

	@bindThis
	public async getAdministrators(): Promise<MiUser[]> {
		const ids = await this.getAdministratorIds();
		const users = ids.length > 0 ? await this.usersRepository.findBy({
			id: In(ids),
		}) : [];
		return users;
	}

	@bindThis
	public async assign(userId: MiUser['id'], roleId: MiRole['id'], expiresAt: Date | null = null, moderator?: MiUser): Promise<void> {
		const now = new Date();

<<<<<<< HEAD
		const role = await this.rolesRepository.findOneByOrFail({ id: roleId });

		const existing = await this.roleAssignmentsRepository.findOneBy({
			roleId: roleId,
			userId: userId,
		});

		if (existing) {
			if (existing.expiresAt && (existing.expiresAt.getTime() < now.getTime())) {
				await this.roleAssignmentsRepository.delete({
					roleId: roleId,
					userId: userId,
				});
			} else {
				throw new RoleService.AlreadyAssignedError();
			}
=======
		let existing = await this.roleAssignmentsRepository.findOneBy({ roleId, userId });
		if (existing?.expiresAt && (existing.expiresAt.getTime() < now.getTime())) {
			await this.roleAssignmentsRepository.delete({
				roleId: roleId,
				userId: userId,
			});
			existing = null;
>>>>>>> 9688704b
		}

		if (!existing) {
			const created = await this.roleAssignmentsRepository.insert({
				id: this.idService.genId(),
				createdAt: now,
				expiresAt: expiresAt,
				roleId: roleId,
				userId: userId,
			}).then(x => this.roleAssignmentsRepository.findOneByOrFail(x.identifiers[0]));

			this.globalEventService.publishInternalEvent('userRoleAssigned', created);
		} else if (existing.expiresAt !== expiresAt) {
			await this.roleAssignmentsRepository.update(existing.id, {
				expiresAt: expiresAt,
			});
		} else {
			throw new IdentifiableError('67d8689c-25c6-435f-8ced-631e4b81fce1', 'User is already assigned to this role.');
		}

		this.rolesRepository.update(roleId, {
			lastUsedAt: new Date(),
		});
<<<<<<< HEAD

		this.globalEventService.publishInternalEvent('userRoleAssigned', created);

		if (moderator) {
			const user = await this.usersRepository.findOneByOrFail({ id: userId });
			this.moderationLogService.log(moderator, 'assignRole', {
				roleId: roleId,
				roleName: role.name,
				userId: userId,
				userUsername: user.username,
				userHost: user.host,
				expiresAt: expiresAt ? expiresAt.toISOString() : null,
			});
		}
=======
>>>>>>> 9688704b
	}

	@bindThis
	public async unassign(userId: MiUser['id'], roleId: MiRole['id'], moderator?: MiUser): Promise<void> {
		const now = new Date();

		let existing = await this.roleAssignmentsRepository.findOneBy({ roleId, userId });
		if (existing?.expiresAt && (existing.expiresAt.getTime() < now.getTime())) {
			await this.roleAssignmentsRepository.delete({
				roleId: roleId,
				userId: userId,
			});
			existing = null;
		}

		if (!existing) {
			throw new IdentifiableError('b9060ac7-5c94-4da4-9f55-2047c953df44', 'User was not assigned to this role.');
		}

		await this.roleAssignmentsRepository.delete(existing.id);

		this.rolesRepository.update(roleId, {
			lastUsedAt: now,
		});

		this.globalEventService.publishInternalEvent('userRoleUnassigned', existing);

		if (moderator) {
			const [user, role] = await Promise.all([
				this.usersRepository.findOneByOrFail({ id: userId }),
				this.rolesRepository.findOneByOrFail({ id: roleId }),
			]);
			this.moderationLogService.log(moderator, 'unassignRole', {
				roleId: roleId,
				roleName: role.name,
				userId: userId,
				userUsername: user.username,
				userHost: user.host,
			});
		}
	}

	@bindThis
	public async addNoteToRoleTimeline(note: Packed<'Note'>): Promise<void> {
		const roles = await this.getUserRoles(note.userId);

		const redisPipeline = this.redisClient.pipeline();

		for (const role of roles) {
			this.redisTimelineService.push(`roleTimeline:${role.id}`, note.id, 1000, redisPipeline);
			this.globalEventService.publishRoleTimelineStream(role.id, 'note', note);
		}

		redisPipeline.exec();
	}

	@bindThis
	public async create(values: Partial<MiRole>, moderator?: MiUser): Promise<MiRole> {
		const date = new Date();
		const created = await this.rolesRepository.insert({
			id: this.idService.genId(),
			createdAt: date,
			updatedAt: date,
			lastUsedAt: date,
			name: values.name,
			description: values.description,
			color: values.color,
			iconUrl: values.iconUrl,
			target: values.target,
			condFormula: values.condFormula,
			isPublic: values.isPublic,
			isAdministrator: values.isAdministrator,
			isModerator: values.isModerator,
			isExplorable: values.isExplorable,
			asBadge: values.asBadge,
			canEditMembersByModerator: values.canEditMembersByModerator,
			displayOrder: values.displayOrder,
			policies: values.policies,
		}).then(x => this.rolesRepository.findOneByOrFail(x.identifiers[0]));

		this.globalEventService.publishInternalEvent('roleCreated', created);

		if (moderator) {
			this.moderationLogService.log(moderator, 'createRole', {
				roleId: created.id,
				role: created,
			});
		}

		return created;
	}

	@bindThis
	public async update(role: MiRole, params: Partial<MiRole>, moderator?: MiUser): Promise<void> {
		const date = new Date();
		await this.rolesRepository.update(role.id, {
			updatedAt: date,
			...params,
		});

		const updated = await this.rolesRepository.findOneByOrFail({ id: role.id });
		this.globalEventService.publishInternalEvent('roleUpdated', updated);

		if (moderator) {
			this.moderationLogService.log(moderator, 'updateRole', {
				roleId: role.id,
				before: role,
				after: updated,
			});
		}
	}

	@bindThis
	public async delete(role: MiRole, moderator?: MiUser): Promise<void> {
		await this.rolesRepository.delete({ id: role.id });
		this.globalEventService.publishInternalEvent('roleDeleted', role);

		if (moderator) {
			this.moderationLogService.log(moderator, 'deleteRole', {
				roleId: role.id,
				role: role,
			});
		}
	}

	@bindThis
	public dispose(): void {
		this.redisForSub.off('message', this.onMessage);
		this.roleAssignmentByUserIdCache.dispose();
	}

	@bindThis
	public onApplicationShutdown(signal?: string | undefined): void {
		this.dispose();
	}
}<|MERGE_RESOLUTION|>--- conflicted
+++ resolved
@@ -8,12 +8,8 @@
 import { In } from 'typeorm';
 import type { MiRole, MiRoleAssignment, RoleAssignmentsRepository, RolesRepository, UsersRepository } from '@/models/_.js';
 import { MemoryKVCache, MemorySingleCache } from '@/misc/cache.js';
-<<<<<<< HEAD
+import { IdentifiableError } from '@/misc/identifiable-error.js';
 import type { MiUser } from '@/models/User.js';
-=======
-import { IdentifiableError } from '@/misc/identifiable-error.js';
-import type { MiUser } from '@/models/entities/User.js';
->>>>>>> 9688704b
 import { DI } from '@/di-symbols.js';
 import { bindThis } from '@/decorators.js';
 import { MetaService } from '@/core/MetaService.js';
@@ -395,32 +391,19 @@
 	public async assign(userId: MiUser['id'], roleId: MiRole['id'], expiresAt: Date | null = null, moderator?: MiUser): Promise<void> {
 		const now = new Date();
 
-<<<<<<< HEAD
 		const role = await this.rolesRepository.findOneByOrFail({ id: roleId });
 
-		const existing = await this.roleAssignmentsRepository.findOneBy({
+		let existing = await this.roleAssignmentsRepository.findOneBy({
 			roleId: roleId,
 			userId: userId,
 		});
 
-		if (existing) {
-			if (existing.expiresAt && (existing.expiresAt.getTime() < now.getTime())) {
-				await this.roleAssignmentsRepository.delete({
-					roleId: roleId,
-					userId: userId,
-				});
-			} else {
-				throw new RoleService.AlreadyAssignedError();
-			}
-=======
-		let existing = await this.roleAssignmentsRepository.findOneBy({ roleId, userId });
 		if (existing?.expiresAt && (existing.expiresAt.getTime() < now.getTime())) {
 			await this.roleAssignmentsRepository.delete({
 				roleId: roleId,
 				userId: userId,
 			});
 			existing = null;
->>>>>>> 9688704b
 		}
 
 		if (!existing) {
@@ -444,9 +427,6 @@
 		this.rolesRepository.update(roleId, {
 			lastUsedAt: new Date(),
 		});
-<<<<<<< HEAD
-
-		this.globalEventService.publishInternalEvent('userRoleAssigned', created);
 
 		if (moderator) {
 			const user = await this.usersRepository.findOneByOrFail({ id: userId });
@@ -459,8 +439,6 @@
 				expiresAt: expiresAt ? expiresAt.toISOString() : null,
 			});
 		}
-=======
->>>>>>> 9688704b
 	}
 
 	@bindThis
