--- conflicted
+++ resolved
@@ -7,13 +7,8 @@
 import { DI } from '@/di-symbols.js';
 import type { AuthSessionsRepository } from '@/models/_.js';
 import { awaitAll } from '@/misc/prelude/await-all.js';
-<<<<<<< HEAD
-import type { MiAuthSession } from '@/models/entities/AuthSession.js';
-import type { MiUser } from '@/models/entities/User.js';
-=======
 import type { MiAuthSession } from '@/models/AuthSession.js';
 import type { MiUser } from '@/models/User.js';
->>>>>>> f32915b5
 import { bindThis } from '@/decorators.js';
 import { AppEntityService } from './AppEntityService.js';
 
@@ -30,11 +25,7 @@
 	@bindThis
 	public async pack(
 		src: MiAuthSession['id'] | MiAuthSession,
-<<<<<<< HEAD
-		me: { id: MiUser['id'] } | null | undefined,
-=======
 		me?: { id: MiUser['id'] } | null | undefined,
->>>>>>> f32915b5
 	) {
 		const session = typeof src === 'object' ? src : await this.authSessionsRepository.findOneByOrFail({ id: src });
 
