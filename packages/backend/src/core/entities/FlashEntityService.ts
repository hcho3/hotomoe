/*
 * SPDX-FileCopyrightText: syuilo and other misskey contributors
 * SPDX-License-Identifier: AGPL-3.0-only
 */

import { Inject, Injectable } from '@nestjs/common';
import { DI } from '@/di-symbols.js';
<<<<<<< HEAD
import type { FlashLikesRepository, FlashsRepository } from '@/models/index.js';
import { awaitAll } from '@/misc/prelude/await-all.js';
import type { Packed } from '@/misc/json-schema.js';
import type { MiUser } from '@/models/entities/User.js';
import type { MiFlash } from '@/models/entities/Flash.js';
=======
import type { FlashsRepository, FlashLikesRepository } from '@/models/_.js';
import { awaitAll } from '@/misc/prelude/await-all.js';
import type { Packed } from '@/misc/json-schema.js';
import type { } from '@/models/Blocking.js';
import type { MiUser } from '@/models/User.js';
import type { MiFlash } from '@/models/Flash.js';
>>>>>>> f32915b5
import { bindThis } from '@/decorators.js';
import { UserEntityService } from './UserEntityService.js';

@Injectable()
export class FlashEntityService {
	constructor(
		@Inject(DI.flashsRepository)
		private flashsRepository: FlashsRepository,

		@Inject(DI.flashLikesRepository)
		private flashLikesRepository: FlashLikesRepository,

		private userEntityService: UserEntityService,
	) {
	}

	@bindThis
	public async pack(
		src: MiFlash['id'] | MiFlash,
<<<<<<< HEAD
		me: { id: MiUser['id'] } | null | undefined,
=======
		me?: { id: MiUser['id'] } | null | undefined,
>>>>>>> f32915b5
	): Promise<Packed<'Flash'>> {
		const meId = me ? me.id : null;
		const flash = typeof src === 'object' ? src : await this.flashsRepository.findOneByOrFail({ id: src });

		return await awaitAll({
			id: flash.id,
			createdAt: flash.createdAt.toISOString(),
			updatedAt: flash.updatedAt.toISOString(),
			userId: flash.userId,
			user: this.userEntityService.pack(flash.user ?? flash.userId, me), // { detail: true } すると無限ループするので注意
			title: flash.title,
			summary: flash.summary,
			script: flash.script,
			likedCount: flash.likedCount,
			isLiked: meId ? await this.flashLikesRepository.exist({ where: { flashId: flash.id, userId: meId } }) : undefined,
		});
	}

	@bindThis
<<<<<<< HEAD
	public async packMany(
		flashs: (MiFlash['id'] | MiFlash)[],
		me: { id: MiUser['id'] } | null | undefined,
	) : Promise<Packed<'Flash'>[]> {
		return (await Promise.allSettled(flashs.map(x => this.pack(x, me))))
			.filter(result => result.status === 'fulfilled')
			.map(result => (result as PromiseFulfilledResult<Packed<'Flash'>>).value);
=======
	public packMany(
		flashs: MiFlash[],
		me?: { id: MiUser['id'] } | null | undefined,
	) {
		return Promise.all(flashs.map(x => this.pack(x, me)));
>>>>>>> f32915b5
	}
}<|MERGE_RESOLUTION|>--- conflicted
+++ resolved
@@ -5,20 +5,12 @@
 
 import { Inject, Injectable } from '@nestjs/common';
 import { DI } from '@/di-symbols.js';
-<<<<<<< HEAD
-import type { FlashLikesRepository, FlashsRepository } from '@/models/index.js';
-import { awaitAll } from '@/misc/prelude/await-all.js';
-import type { Packed } from '@/misc/json-schema.js';
-import type { MiUser } from '@/models/entities/User.js';
-import type { MiFlash } from '@/models/entities/Flash.js';
-=======
 import type { FlashsRepository, FlashLikesRepository } from '@/models/_.js';
 import { awaitAll } from '@/misc/prelude/await-all.js';
 import type { Packed } from '@/misc/json-schema.js';
 import type { } from '@/models/Blocking.js';
 import type { MiUser } from '@/models/User.js';
 import type { MiFlash } from '@/models/Flash.js';
->>>>>>> f32915b5
 import { bindThis } from '@/decorators.js';
 import { UserEntityService } from './UserEntityService.js';
 
@@ -38,11 +30,7 @@
 	@bindThis
 	public async pack(
 		src: MiFlash['id'] | MiFlash,
-<<<<<<< HEAD
-		me: { id: MiUser['id'] } | null | undefined,
-=======
 		me?: { id: MiUser['id'] } | null | undefined,
->>>>>>> f32915b5
 	): Promise<Packed<'Flash'>> {
 		const meId = me ? me.id : null;
 		const flash = typeof src === 'object' ? src : await this.flashsRepository.findOneByOrFail({ id: src });
@@ -62,20 +50,12 @@
 	}
 
 	@bindThis
-<<<<<<< HEAD
 	public async packMany(
-		flashs: (MiFlash['id'] | MiFlash)[],
-		me: { id: MiUser['id'] } | null | undefined,
+		flashs: MiFlash[],
+		me?: { id: MiUser['id'] } | null | undefined,
 	) : Promise<Packed<'Flash'>[]> {
 		return (await Promise.allSettled(flashs.map(x => this.pack(x, me))))
 			.filter(result => result.status === 'fulfilled')
 			.map(result => (result as PromiseFulfilledResult<Packed<'Flash'>>).value);
-=======
-	public packMany(
-		flashs: MiFlash[],
-		me?: { id: MiUser['id'] } | null | undefined,
-	) {
-		return Promise.all(flashs.map(x => this.pack(x, me)));
->>>>>>> f32915b5
 	}
 }