/*
 * SPDX-FileCopyrightText: syuilo and other misskey contributors
 * SPDX-License-Identifier: AGPL-3.0-only
 */

import { Inject, Injectable } from '@nestjs/common';
import { DI } from '@/di-symbols.js';
import type { UserListJoiningsRepository, UserListsRepository } from '@/models/_.js';
import type { Packed } from '@/misc/json-schema.js';
<<<<<<< HEAD
import type { MiUserList } from '@/models/entities/UserList.js';
=======
import type { } from '@/models/Blocking.js';
import type { MiUserList } from '@/models/UserList.js';
>>>>>>> f32915b5
import { bindThis } from '@/decorators.js';

@Injectable()
export class UserListEntityService {
	constructor(
		@Inject(DI.userListsRepository)
		private userListsRepository: UserListsRepository,

		@Inject(DI.userListJoiningsRepository)
		private userListJoiningsRepository: UserListJoiningsRepository,
	) {
	}

	@bindThis
	public async pack(
		src: MiUserList['id'] | MiUserList,
	): Promise<Packed<'UserList'>> {
		const userList = typeof src === 'object' ? src : await this.userListsRepository.findOneByOrFail({ id: src });

		const users = await this.userListJoiningsRepository.findBy({
			userListId: userList.id,
		});

		return {
			id: userList.id,
			createdAt: userList.createdAt.toISOString(),
			name: userList.name,
			userIds: users.map(x => x.userId),
			isPublic: userList.isPublic,
		};
	}
}
<|MERGE_RESOLUTION|>--- conflicted
+++ resolved
@@ -7,12 +7,8 @@
 import { DI } from '@/di-symbols.js';
 import type { UserListJoiningsRepository, UserListsRepository } from '@/models/_.js';
 import type { Packed } from '@/misc/json-schema.js';
-<<<<<<< HEAD
-import type { MiUserList } from '@/models/entities/UserList.js';
-=======
 import type { } from '@/models/Blocking.js';
 import type { MiUserList } from '@/models/UserList.js';
->>>>>>> f32915b5
 import { bindThis } from '@/decorators.js';
 
 @Injectable()
