/*
 * SPDX-FileCopyrightText: syuilo and other misskey contributors
 * SPDX-License-Identifier: AGPL-3.0-only
 */

import { Inject, Injectable } from '@nestjs/common';
import { DI } from '@/di-symbols.js';
import type { MutingsRepository } from '@/models/_.js';
import { awaitAll } from '@/misc/prelude/await-all.js';
import type { Packed } from '@/misc/json-schema.js';
<<<<<<< HEAD
import type { MiUser } from '@/models/entities/User.js';
import type { MiMuting } from '@/models/entities/Muting.js';
=======
import type { } from '@/models/Blocking.js';
import type { MiUser } from '@/models/User.js';
import type { MiMuting } from '@/models/Muting.js';
>>>>>>> f32915b5
import { bindThis } from '@/decorators.js';
import { UserEntityService } from './UserEntityService.js';

@Injectable()
export class MutingEntityService {
	constructor(
		@Inject(DI.mutingsRepository)
		private mutingsRepository: MutingsRepository,

		private userEntityService: UserEntityService,
	) {
	}

	@bindThis
	public async pack(
		src: MiMuting['id'] | MiMuting,
<<<<<<< HEAD
		me: { id: MiUser['id'] } | null | undefined,
=======
		me?: { id: MiUser['id'] } | null | undefined,
>>>>>>> f32915b5
	): Promise<Packed<'Muting'>> {
		const muting = typeof src === 'object' ? src : await this.mutingsRepository.findOneByOrFail({ id: src });

		return await awaitAll({
			id: muting.id,
			createdAt: muting.createdAt.toISOString(),
			expiresAt: muting.expiresAt ? muting.expiresAt.toISOString() : null,
			muteeId: muting.muteeId,
			mutee: this.userEntityService.pack(muting.muteeId, me, {
				detail: true,
			}),
		});
	}

	@bindThis
<<<<<<< HEAD
	public async packMany(
		mutings: (MiMuting['id'] | MiMuting)[],
		me: { id: MiUser['id'] } | null | undefined,
	) : Promise<Packed<'Muting'>[]> {
		return (await Promise.allSettled(mutings.map(x => this.pack(x, me))))
			.filter(result => result.status === 'fulfilled')
			.map(result => (result as PromiseFulfilledResult<Packed<'Muting'>>).value);
=======
	public packMany(
		mutings: any[],
		me: { id: MiUser['id'] },
	) {
		return Promise.all(mutings.map(x => this.pack(x, me)));
>>>>>>> f32915b5
	}
}<|MERGE_RESOLUTION|>--- conflicted
+++ resolved
@@ -8,14 +8,9 @@
 import type { MutingsRepository } from '@/models/_.js';
 import { awaitAll } from '@/misc/prelude/await-all.js';
 import type { Packed } from '@/misc/json-schema.js';
-<<<<<<< HEAD
-import type { MiUser } from '@/models/entities/User.js';
-import type { MiMuting } from '@/models/entities/Muting.js';
-=======
 import type { } from '@/models/Blocking.js';
 import type { MiUser } from '@/models/User.js';
 import type { MiMuting } from '@/models/Muting.js';
->>>>>>> f32915b5
 import { bindThis } from '@/decorators.js';
 import { UserEntityService } from './UserEntityService.js';
 
@@ -32,11 +27,7 @@
 	@bindThis
 	public async pack(
 		src: MiMuting['id'] | MiMuting,
-<<<<<<< HEAD
-		me: { id: MiUser['id'] } | null | undefined,
-=======
 		me?: { id: MiUser['id'] } | null | undefined,
->>>>>>> f32915b5
 	): Promise<Packed<'Muting'>> {
 		const muting = typeof src === 'object' ? src : await this.mutingsRepository.findOneByOrFail({ id: src });
 
@@ -52,20 +43,12 @@
 	}
 
 	@bindThis
-<<<<<<< HEAD
 	public async packMany(
 		mutings: (MiMuting['id'] | MiMuting)[],
-		me: { id: MiUser['id'] } | null | undefined,
+		me: { id: MiUser['id'] },
 	) : Promise<Packed<'Muting'>[]> {
 		return (await Promise.allSettled(mutings.map(x => this.pack(x, me))))
 			.filter(result => result.status === 'fulfilled')
 			.map(result => (result as PromiseFulfilledResult<Packed<'Muting'>>).value);
-=======
-	public packMany(
-		mutings: any[],
-		me: { id: MiUser['id'] },
-	) {
-		return Promise.all(mutings.map(x => this.pack(x, me)));
->>>>>>> f32915b5
 	}
 }