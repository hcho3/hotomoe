/*
 * SPDX-FileCopyrightText: syuilo and other misskey contributors
 * SPDX-License-Identifier: AGPL-3.0-only
 */

import { Inject, Injectable } from '@nestjs/common';
import { DI } from '@/di-symbols.js';
import type { AbuseUserReportsRepository } from '@/models/_.js';
import { awaitAll } from '@/misc/prelude/await-all.js';
<<<<<<< HEAD
import type { MiAbuseUserReport } from '@/models/entities/AbuseUserReport.js';
=======
import type { MiAbuseUserReport } from '@/models/AbuseUserReport.js';
>>>>>>> f32915b5
import { bindThis } from '@/decorators.js';
import { Packed } from '@/misc/json-schema.js';
import type { MiUser } from '@/models/entities/User.js';
import { UserEntityService } from './UserEntityService.js';

@Injectable()
export class AbuseUserReportEntityService {
	constructor(
		@Inject(DI.abuseUserReportsRepository)
		private abuseUserReportsRepository: AbuseUserReportsRepository,

		private userEntityService: UserEntityService,
	) {
	}

	@bindThis
	public async pack(
		src: MiAbuseUserReport['id'] | MiAbuseUserReport,
<<<<<<< HEAD
		me: { id: MiUser['id'] } | null | undefined,
	) : Promise<Packed<'AbuseUserReport'>> {
=======
	) {
>>>>>>> f32915b5
		const report = typeof src === 'object' ? src : await this.abuseUserReportsRepository.findOneByOrFail({ id: src });

		return await awaitAll({
			id: report.id,
			createdAt: report.createdAt.toISOString(),
			comment: report.comment,
			resolved: report.resolved,
			reporterId: report.reporterId,
			targetUserId: report.targetUserId,
			assigneeId: report.assigneeId,
			reporter: this.userEntityService.pack(report.reporter ?? report.reporterId, me, {
				detail: true,
			}),
			targetUser: this.userEntityService.pack(report.targetUser ?? report.targetUserId, me, {
				detail: true,
			}),
			assignee: report.assigneeId ? this.userEntityService.pack(report.assignee ?? report.assigneeId, me, {
				detail: true,
			}) : null,
			forwarded: report.forwarded,
		});
	}

	@bindThis
	public async packMany(
		reports: (MiAbuseUserReport['id'] | MiAbuseUserReport)[],
		me: { id: MiUser['id'] } | null | undefined,
	) : Promise<Packed<'AbuseUserReport'>[]> {
		return (await Promise.allSettled(reports.map(x => this.pack(x, me))))
			.filter(result => result.status === 'fulfilled')
			.map(result => (result as PromiseFulfilledResult<Packed<'AbuseUserReport'>>).value);
	}
}<|MERGE_RESOLUTION|>--- conflicted
+++ resolved
@@ -7,14 +7,10 @@
 import { DI } from '@/di-symbols.js';
 import type { AbuseUserReportsRepository } from '@/models/_.js';
 import { awaitAll } from '@/misc/prelude/await-all.js';
-<<<<<<< HEAD
-import type { MiAbuseUserReport } from '@/models/entities/AbuseUserReport.js';
-=======
 import type { MiAbuseUserReport } from '@/models/AbuseUserReport.js';
->>>>>>> f32915b5
 import { bindThis } from '@/decorators.js';
 import { Packed } from '@/misc/json-schema.js';
-import type { MiUser } from '@/models/entities/User.js';
+import type { MiUser } from '@/models/User.js';
 import { UserEntityService } from './UserEntityService.js';
 
 @Injectable()
@@ -30,12 +26,8 @@
 	@bindThis
 	public async pack(
 		src: MiAbuseUserReport['id'] | MiAbuseUserReport,
-<<<<<<< HEAD
 		me: { id: MiUser['id'] } | null | undefined,
 	) : Promise<Packed<'AbuseUserReport'>> {
-=======
-	) {
->>>>>>> f32915b5
 		const report = typeof src === 'object' ? src : await this.abuseUserReportsRepository.findOneByOrFail({ id: src });
 
 		return await awaitAll({
