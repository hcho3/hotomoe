--- conflicted
+++ resolved
@@ -250,13 +250,8 @@
 			folder: opts.detail && file.folderId ? this.driveFolderEntityService.pack(file.folderId, {
 				detail: true,
 			}) : null,
-<<<<<<< HEAD
-			userId: opts.withUser ? file.userId : null,
+			userId: file.userId,
 			user: (opts.withUser && file.userId) ? this.userEntityService.pack(file.userId, me) : null,
-=======
-			userId: file.userId,
-			user: (opts.withUser && file.userId) ? this.userEntityService.pack(file.userId) : null,
->>>>>>> 7ead98cb
 		});
 	}
 
