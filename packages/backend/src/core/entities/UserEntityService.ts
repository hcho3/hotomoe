--- conflicted
+++ resolved
@@ -336,20 +336,10 @@
 			(profile.followersVisibility === 'followers') && (relation && relation.isFollowing) ? user.followersCount :
 			null;
 
-<<<<<<< HEAD
-		const policies = opts.detail ? await this.roleService.getUserPolicies(user.id) : null;
-		const isModerator = (isMe || iAmModerator) && opts.detail ? this.roleService.isModerator(user) : null;
-		const isAdmin = (isMe || iAmModerator) && opts.detail ? this.roleService.isAdministrator(user) : null;
-		const unreadAnnouncements = isMe && opts.detail ? await this.announcementService.getUnreadAnnouncements(user) : null;
-=======
-		const isModerator = isMe && isDetailed ? this.roleService.isModerator(user) : null;
-		const isAdmin = isMe && isDetailed ? this.roleService.isAdministrator(user) : null;
-		const unreadAnnouncements = isMe && isDetailed ?
-			(await this.announcementService.getUnreadAnnouncements(user)).map((announcement) => ({
-				createdAt: this.idService.parse(announcement.id).date.toISOString(),
-				...announcement,
-			})) : null;
->>>>>>> d5860d06
+		const policies = isDetailed ? await this.roleService.getUserPolicies(user.id) : null;
+		const isModerator = (isMe || iAmModerator) && isDetailed ? this.roleService.isModerator(user) : null;
+		const isAdmin = (isMe || iAmModerator) && isDetailed ? this.roleService.isAdministrator(user) : null;
+		const unreadAnnouncements = isMe && isDetailed ? await this.announcementService.getUnreadAnnouncements(user) : null;
 
 		const notificationsInfo = isMe && isDetailed ? await this.getNotificationsInfo(user.id) : null;
 
@@ -450,11 +440,7 @@
 				moderationNote: iAmModerator ? (profile!.moderationNote ?? '') : undefined,
 			} : {}),
 
-<<<<<<< HEAD
-			...(opts.detail && (isMe || iAmModerator) ? {
-=======
-			...(isDetailed && isMe ? {
->>>>>>> d5860d06
+			...(isDetailed && (isMe || iAmModerator) ? {
 				avatarId: user.avatarId,
 				bannerId: user.bannerId,
 				isModerator: isModerator,
@@ -530,25 +516,16 @@
 		return await awaitAll(packed);
 	}
 
-<<<<<<< HEAD
-	public async packMany<D extends boolean = false>(
-=======
-	public packMany<S extends 'MeDetailed' | 'UserDetailedNotMe' | 'UserDetailed' | 'UserLite' = 'UserLite'>(
->>>>>>> d5860d06
+	public async packMany<S extends 'MeDetailed' | 'UserDetailedNotMe' | 'UserDetailed' | 'UserLite' = 'UserLite'>(
 		users: (MiUser['id'] | MiUser)[],
 		me: { id: MiUser['id'] } | null | undefined,
 		options?: {
 			schema?: S,
 			includeSecrets?: boolean,
 		},
-<<<<<<< HEAD
-	): Promise<IsUserDetailed<D>[]> {
+	): Promise<Packed<S>[]> {
 		return (await Promise.allSettled(users.map(u => this.pack(u, me, options))))
 			.filter(result => result.status === 'fulfilled')
-			.map(result => (result as PromiseFulfilledResult<IsUserDetailed<D>>).value);
-=======
-	): Promise<Packed<S>[]> {
-		return Promise.all(users.map(u => this.pack(u, me, options)));
->>>>>>> d5860d06
+			.map(result => (result as PromiseFulfilledResult<Packed<S>>).value);
 	}
 }