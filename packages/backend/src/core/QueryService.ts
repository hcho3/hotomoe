--- conflicted
+++ resolved
@@ -6,13 +6,8 @@
 import { Inject, Injectable } from '@nestjs/common';
 import { Brackets, ObjectLiteral } from 'typeorm';
 import { DI } from '@/di-symbols.js';
-<<<<<<< HEAD
-import type { MiUser } from '@/models/entities/User.js';
-import type { UserProfilesRepository, FollowingsRepository, ChannelFollowingsRepository, MutedNotesRepository, BlockingsRepository, NoteThreadMutingsRepository, MutingsRepository, RenoteMutingsRepository } from '@/models/index.js';
-=======
 import type { MiUser } from '@/models/User.js';
 import type { UserProfilesRepository, FollowingsRepository, ChannelFollowingsRepository, MutedNotesRepository, BlockingsRepository, NoteThreadMutingsRepository, MutingsRepository, RenoteMutingsRepository } from '@/models/_.js';
->>>>>>> f32915b5
 import { bindThis } from '@/decorators.js';
 import type { SelectQueryBuilder } from 'typeorm';
 
@@ -114,11 +109,7 @@
 	}
 
 	@bindThis
-<<<<<<< HEAD
-	public generateChannelQuery(q: SelectQueryBuilder<any>, me: { id: MiUser['id'] } | null): void {
-=======
 	public generateChannelQuery(q: SelectQueryBuilder<any>, me?: { id: MiUser['id'] } | null): void {
->>>>>>> f32915b5
 		if (me == null) {
 			q.andWhere('note.channelId IS NULL');
 		} else {
@@ -222,11 +213,7 @@
 	}
 
 	@bindThis
-<<<<<<< HEAD
-	public generateRepliesQuery(q: SelectQueryBuilder<any>, withReplies: boolean, me: Pick<MiUser, 'id'> | null): void {
-=======
 	public generateRepliesQuery(q: SelectQueryBuilder<any>, withReplies: boolean, me?: Pick<MiUser, 'id'> | null): void {
->>>>>>> f32915b5
 		if (me == null) {
 			q.andWhere(new Brackets(qb => { qb
 				.where('note.replyId IS NULL') // 返信ではない
@@ -252,11 +239,7 @@
 	}
 
 	@bindThis
-<<<<<<< HEAD
-	public generateVisibilityQuery(q: SelectQueryBuilder<any>, me: { id: MiUser['id'] } | null): void {
-=======
 	public generateVisibilityQuery(q: SelectQueryBuilder<any>, me?: { id: MiUser['id'] } | null): void {
->>>>>>> f32915b5
 		// This code must always be synchronized with the checks in Notes.isVisibleForMe.
 		if (me == null) {
 			q.andWhere(new Brackets(qb => { qb
