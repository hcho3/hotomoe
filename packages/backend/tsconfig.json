{
	"compilerOptions": {
		"allowJs": true,
		"noEmitOnError": true,
		"noImplicitAny": true,
		"noImplicitReturns": true,
		"noUnusedParameters": false,
		"noUnusedLocals": false,
		"noFallthroughCasesInSwitch": true,
		"declaration": false,
		"sourceMap": false,
		"target": "ES2022",
		"module": "nodenext",
		"moduleResolution": "nodenext",
		"allowSyntheticDefaultImports": true,
		"removeComments": false,
		"noLib": false,
		"strict": true,
		"strictNullChecks": true,
		"strictPropertyInitialization": false,
		"skipLibCheck": true,
		"experimentalDecorators": true,
		"emitDecoratorMetadata": true,
		"resolveJsonModule": true,
		"isolatedModules": true,
		"rootDir": "./src",
		"baseUrl": "./",
		"paths": {
			"@/*": ["./src/*"]
		},
		"outDir": "./built",
		"types": [
			"node"
		],
		"typeRoots": [
			"./src/@types",
			"./node_modules/@types",
<<<<<<< HEAD
			"./node_modules",
=======
			"./node_modules"
>>>>>>> f32915b5
		],
		"lib": [
			"esnext"
		]
	},
	"compileOnSave": false,
	"include": [
		"./src/**/*.ts"
	],
	"exclude": [
		"./src/**/*.test.ts"
	]
}<|MERGE_RESOLUTION|>--- conflicted
+++ resolved
@@ -35,11 +35,7 @@
 		"typeRoots": [
 			"./src/@types",
 			"./node_modules/@types",
-<<<<<<< HEAD
-			"./node_modules",
-=======
 			"./node_modules"
->>>>>>> f32915b5
 		],
 		"lib": [
 			"esnext"
