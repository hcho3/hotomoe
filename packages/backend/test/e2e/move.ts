/*
 * SPDX-FileCopyrightText: syuilo and other misskey contributors
 * SPDX-License-Identifier: AGPL-3.0-only
 */

process.env.NODE_ENV = 'test';

import * as assert from 'assert';
import { loadConfig } from '@/config.js';
<<<<<<< HEAD
import { MiUser, UsersRepository } from '@/models/index.js';
=======
import { MiUser, UsersRepository } from '@/models/_.js';
>>>>>>> f32915b5
import { jobQueue } from '@/boot/common.js';
import { secureRndstr } from '@/misc/secure-rndstr.js';
import { uploadFile, signup, startServer, initTestDb, api, sleep, successfulApiCall } from '../utils.js';
import type { INestApplicationContext } from '@nestjs/common';
import type * as misskey from 'misskey-js';

describe('Account Move', () => {
	let app: INestApplicationContext;
	let jq: INestApplicationContext;
	let url: URL;

	let root: any;
	let alice: misskey.entities.MeSignup;
	let bob: misskey.entities.MeSignup;
	let carol: misskey.entities.MeSignup;
	let dave: misskey.entities.MeSignup;
	let eve: misskey.entities.MeSignup;
	let frank: misskey.entities.MeSignup;

	let Users: UsersRepository;

	beforeAll(async () => {
		app = await startServer();
		jq = await jobQueue();
		const config = loadConfig();
		url = new URL(config.url);
		const connection = await initTestDb(false);
		root = await signup({ username: 'root' });
		alice = await signup({ username: 'alice' });
		bob = await signup({ username: 'bob' });
		carol = await signup({ username: 'carol' });
		dave = await signup({ username: 'dave' });
		eve = await signup({ username: 'eve' });
		frank = await signup({ username: 'frank' });
		Users = connection.getRepository(MiUser);
	}, 1000 * 60 * 2);

	afterAll(async () => {
		await Promise.all([app.close(), jq.close()]);
	});

	describe('Create Alias', () => {
		afterEach(async () => {
			await Users.update(bob.id, { alsoKnownAs: null });
		}, 1000 * 10);

		test('Able to create an alias', async () => {
			const res = await api('/i/update', {
				alsoKnownAs: [`@alice@${url.hostname}`],
			}, bob);

			const newBob = await Users.findOneByOrFail({ id: bob.id });
			assert.strictEqual(newBob.alsoKnownAs?.length, 1);
			assert.strictEqual(newBob.alsoKnownAs[0], `${url.origin}/users/${alice.id}`);
			assert.strictEqual(res.body.alsoKnownAs?.length, 1);
			assert.strictEqual(res.body.alsoKnownAs[0], alice.id);
		});

		test('Able to create a local alias without hostname', async () => {
			await api('/i/update', {
				alsoKnownAs: ['@alice'],
			}, bob);

			const newBob = await Users.findOneByOrFail({ id: bob.id });
			assert.strictEqual(newBob.alsoKnownAs?.length, 1);
			assert.strictEqual(newBob.alsoKnownAs[0], `${url.origin}/users/${alice.id}`);
		});

		test('Able to create a local alias without @', async () => {
			await api('/i/update', {
				alsoKnownAs: ['alice'],
			}, bob);

			const newBob = await Users.findOneByOrFail({ id: bob.id });
			assert.strictEqual(newBob.alsoKnownAs?.length, 1);
			assert.strictEqual(newBob.alsoKnownAs[0], `${url.origin}/users/${alice.id}`);
		});

		test('Able to set remote user (but may fail)', async () => {
			const res = await api('/i/update', {
				alsoKnownAs: ['@syuilo@example.com'],
			}, bob);

			assert.strictEqual(res.status, 400);
			assert.strictEqual(res.body.error.code, 'NO_SUCH_USER');
			assert.strictEqual(res.body.error.id, 'fcd2eef9-a9b2-4c4f-8624-038099e90aa5');
		});

		test('Unable to add duplicated aliases to alsoKnownAs', async () => {
			const res = await api('/i/update', {
				alsoKnownAs: [`@alice@${url.hostname}`, `@alice@${url.hostname}`],
			}, bob);

			assert.strictEqual(res.status, 400);
			assert.strictEqual(res.body.error.code, 'INVALID_PARAM');
			assert.strictEqual(res.body.error.id, '3d81ceae-475f-4600-b2a8-2bc116157532');
		});

		test('Unable to add itself', async () => {
			const res = await api('/i/update', {
				alsoKnownAs: [`@bob@${url.hostname}`],
			}, bob);

			assert.strictEqual(res.status, 400);
			assert.strictEqual(res.body.error.code, 'FORBIDDEN_TO_SET_YOURSELF');
			assert.strictEqual(res.body.error.id, '25c90186-4ab0-49c8-9bba-a1fa6c202ba4');
		});

		test('Unable to add a nonexisting local account to alsoKnownAs', async () => {
			const res1 = await api('/i/update', {
				alsoKnownAs: [`@nonexist@${url.hostname}`],
			}, bob);

			assert.strictEqual(res1.status, 400);
			assert.strictEqual(res1.body.error.code, 'NO_SUCH_USER');
			assert.strictEqual(res1.body.error.id, 'fcd2eef9-a9b2-4c4f-8624-038099e90aa5');

			const res2 = await api('/i/update', {
				alsoKnownAs: ['@alice', 'nonexist'],
			}, bob);

			assert.strictEqual(res2.status, 400);
			assert.strictEqual(res2.body.error.code, 'NO_SUCH_USER');
			assert.strictEqual(res2.body.error.id, 'fcd2eef9-a9b2-4c4f-8624-038099e90aa5');
		});

		test('Able to add two existing local account to alsoKnownAs', async () => {
			await api('/i/update', {
				alsoKnownAs: [`@alice@${url.hostname}`, `@carol@${url.hostname}`],
			}, bob);

			const newBob = await Users.findOneByOrFail({ id: bob.id });
			assert.strictEqual(newBob.alsoKnownAs?.length, 2);
			assert.strictEqual(newBob.alsoKnownAs[0], `${url.origin}/users/${alice.id}`);
			assert.strictEqual(newBob.alsoKnownAs[1], `${url.origin}/users/${carol.id}`);
		});

		test('Able to properly overwrite alsoKnownAs', async () => {
			await api('/i/update', {
				alsoKnownAs: [`@alice@${url.hostname}`],
			}, bob);
			await api('/i/update', {
				alsoKnownAs: [`@carol@${url.hostname}`, `@dave@${url.hostname}`],
			}, bob);

			const newBob = await Users.findOneByOrFail({ id: bob.id });
			assert.strictEqual(newBob.alsoKnownAs?.length, 2);
			assert.strictEqual(newBob.alsoKnownAs[0], `${url.origin}/users/${carol.id}`);
			assert.strictEqual(newBob.alsoKnownAs[1], `${url.origin}/users/${dave.id}`);
		});
	});

	describe('Local to Local', () => {
		let antennaId = '';

		beforeAll(async () => {
			await api('/i/update', {
				alsoKnownAs: [`@alice@${url.hostname}`],
			}, root);
			const listRoot = await api('/users/lists/create', {
				name: secureRndstr(8),
			}, root);
			await api('/users/lists/push', {
				listId: listRoot.body.id,
				userId: alice.id,
			}, root);

			await api('/following/create', {
				userId: root.id,
			}, alice);
			await api('/following/create', {
				userId: eve.id,
			}, alice);
			const antenna = await api('/antennas/create', {
				name: secureRndstr(8),
				src: 'home',
				keywords: [secureRndstr(8)],
				excludeKeywords: [],
				users: [],
				caseSensitive: false,
				withReplies: false,
				withFile: false,
				notify: false,
			}, alice);
			antennaId = antenna.body.id;

			await api('/i/update', {
				alsoKnownAs: [`@alice@${url.hostname}`],
			}, bob);

			await api('/following/create', {
				userId: alice.id,
			}, carol);

			await api('/mute/create', {
				userId: alice.id,
			}, dave);
			await api('/blocking/create', {
				userId: alice.id,
			}, dave);
			await api('/following/create', {
				userId: eve.id,
			}, dave);

			await api('/following/create', {
				userId: dave.id,
			}, eve);
			const listEve = await api('/users/lists/create', {
				name: secureRndstr(8),
			}, eve);
			await api('/users/lists/push', {
				listId: listEve.body.id,
				userId: bob.id,
			}, eve);

			await api('/i/update', {
				isLocked: true,
			}, frank);
			await api('/following/create', {
				userId: frank.id,
			}, alice);
			await api('/following/requests/accept', {
				userId: alice.id,
			}, frank);
		}, 1000 * 10);

		test('Prohibit the root account from moving', async () => {
			const res = await api('/i/move', {
				moveToAccount: `@bob@${url.hostname}`,
			}, root);

			assert.strictEqual(res.status, 400);
			assert.strictEqual(res.body.error.code, 'NOT_ROOT_FORBIDDEN');
			assert.strictEqual(res.body.error.id, '4362e8dc-731f-4ad8-a694-be2a88922a24');
		});

		test('Unable to move to a nonexisting local account', async () => {
			const res = await api('/i/move', {
				moveToAccount: `@nonexist@${url.hostname}`,
			}, alice);

			assert.strictEqual(res.status, 400);
			assert.strictEqual(res.body.error.code, 'NO_SUCH_USER');
			assert.strictEqual(res.body.error.id, 'fcd2eef9-a9b2-4c4f-8624-038099e90aa5');
		});

		test('Unable to move if alsoKnownAs is invalid', async () => {
			const res = await api('/i/move', {
				moveToAccount: `@carol@${url.hostname}`,
			}, alice);

			assert.strictEqual(res.status, 400);
			assert.strictEqual(res.body.error.code, 'DESTINATION_ACCOUNT_FORBIDS');
			assert.strictEqual(res.body.error.id, 'b5c90186-4ab0-49c8-9bba-a1f766282ba4');
		});

		test('Relationships have been properly migrated', async () => {
			const move = await api('/i/move', {
				moveToAccount: `@bob@${url.hostname}`,
			}, alice);

			assert.strictEqual(move.status, 200);

			await sleep(1000 * 3); // wait for jobs to finish

			// Unfollow delayed?
			const aliceFollowings = await api('/users/following', {
				userId: alice.id,
			}, alice);
			assert.strictEqual(aliceFollowings.status, 200);
			assert.strictEqual(aliceFollowings.body.length, 3);

			const carolFollowings = await api('/users/following', {
				userId: carol.id,
			}, carol);
			assert.strictEqual(carolFollowings.status, 200);
			assert.strictEqual(carolFollowings.body.length, 2);
			assert.strictEqual(carolFollowings.body[0].followeeId, bob.id);
			assert.strictEqual(carolFollowings.body[1].followeeId, alice.id);

			const blockings = await api('/blocking/list', {}, dave);
			assert.strictEqual(blockings.status, 200);
			assert.strictEqual(blockings.body.length, 2);
			assert.strictEqual(blockings.body[0].blockeeId, bob.id);
			assert.strictEqual(blockings.body[1].blockeeId, alice.id);

			const mutings = await api('/mute/list', {}, dave);
			assert.strictEqual(mutings.status, 200);
			assert.strictEqual(mutings.body.length, 2);
			assert.strictEqual(mutings.body[0].muteeId, bob.id);
			assert.strictEqual(mutings.body[1].muteeId, alice.id);

			const rootLists = await api('/users/lists/list', {}, root);
			assert.strictEqual(rootLists.status, 200);
			assert.strictEqual(rootLists.body[0].userIds.length, 2);
			assert.ok(rootLists.body[0].userIds.find((id: string) => id === bob.id));
			assert.ok(rootLists.body[0].userIds.find((id: string) => id === alice.id));

			const eveLists = await api('/users/lists/list', {}, eve);
			assert.strictEqual(eveLists.status, 200);
			assert.strictEqual(eveLists.body[0].userIds.length, 1);
			assert.ok(eveLists.body[0].userIds.find((id: string) => id === bob.id));
		});

		test('A locked account automatically accept the follow request if it had already accepted the old account.', async () => {
			await successfulApiCall({
				endpoint: '/following/create',
				parameters: {
					userId: frank.id,
				},
				user: bob,
			});
			const followers = await api('/users/followers', {
				userId: frank.id,
			}, frank);

			assert.strictEqual(followers.status, 200);
			assert.strictEqual(followers.body.length, 2);
			assert.strictEqual(followers.body[0].followerId, bob.id);
		});

		test('Unfollowed after 10 sec (24 hours in production).', async () => {
			await sleep(1000 * 8);

			const following = await api('/users/following', {
				userId: alice.id,
			}, alice);

			assert.strictEqual(following.status, 200);
			assert.strictEqual(following.body.length, 0);
		});

		test('Unable to move if the destination account has already moved.', async () => {
			const res = await api('/i/move', {
				moveToAccount: `@alice@${url.hostname}`,
			}, bob);

			assert.strictEqual(res.status, 400);
			assert.strictEqual(res.body.error.code, 'DESTINATION_ACCOUNT_FORBIDS');
			assert.strictEqual(res.body.error.id, 'b5c90186-4ab0-49c8-9bba-a1f766282ba4');
		});

		test('Follow and follower counts are properly adjusted', async () => {
			await api('/following/create', {
				userId: alice.id,
			}, eve);
			const newAlice = await Users.findOneByOrFail({ id: alice.id });
			const newCarol = await Users.findOneByOrFail({ id: carol.id });
			let newEve = await Users.findOneByOrFail({ id: eve.id });
			assert.strictEqual(newAlice.movedToUri, `${url.origin}/users/${bob.id}`);
			assert.strictEqual(newAlice.followingCount, 0);
			assert.strictEqual(newAlice.followersCount, 0);
			assert.strictEqual(newCarol.followingCount, 1);
			assert.strictEqual(newEve.followingCount, 1);
			assert.strictEqual(newEve.followersCount, 1);

			await api('/following/delete', {
				userId: alice.id,
			}, eve);
			newEve = await Users.findOneByOrFail({ id: eve.id });
			assert.strictEqual(newEve.followingCount, 1);
			assert.strictEqual(newEve.followersCount, 1);
		});

		test.each([
			'/antennas/create',
			'/channels/create',
			'/channels/favorite',
			'/channels/follow',
			'/channels/unfavorite',
			'/channels/unfollow',
			'/clips/add-note',
			'/clips/create',
			'/clips/favorite',
			'/clips/remove-note',
			'/clips/unfavorite',
			'/clips/update',
			'/drive/files/upload-from-url',
			'/flash/create',
			'/flash/like',
			'/flash/unlike',
			'/flash/update',
			'/following/create',
			'/gallery/posts/create',
			'/gallery/posts/like',
			'/gallery/posts/unlike',
			'/gallery/posts/update',
			'/i/claim-achievement',
			'/i/move',
			'/i/import-blocking',
			'/i/import-following',
			'/i/import-muting',
			'/i/import-user-lists',
			'/i/pin',
			'/mute/create',
			'/notes/create',
			'/notes/favorites/create',
			'/notes/polls/vote',
			'/notes/reactions/create',
			'/pages/create',
			'/pages/like',
			'/pages/unlike',
			'/pages/update',
			'/renote-mute/create',
			'/users/lists/create',
			'/users/lists/pull',
			'/users/lists/push',
		])('Prohibit access after moving: %s', async (endpoint) => {
			const res = await api(endpoint, {}, alice);
			assert.strictEqual(res.status, 403);
			assert.strictEqual(res.body.error.code, 'YOUR_ACCOUNT_MOVED');
			assert.strictEqual(res.body.error.id, '56f20ec9-fd06-4fa5-841b-edd6d7d4fa31');
		});

		test('Prohibit access after moving: /antennas/update', async () => {
			const res = await api('/antennas/update', {
				antennaId,
				name: secureRndstr(8),
				src: 'users',
				keywords: [secureRndstr(8)],
				excludeKeywords: [],
				users: [eve.id],
				caseSensitive: false,
				withReplies: false,
				withFile: false,
				notify: false,
			}, alice);

			assert.strictEqual(res.status, 403);
			assert.strictEqual(res.body.error.code, 'YOUR_ACCOUNT_MOVED');
			assert.strictEqual(res.body.error.id, '56f20ec9-fd06-4fa5-841b-edd6d7d4fa31');
		});

		test('Prohibit access after moving: /drive/files/create', async () => {
			const res = await uploadFile(alice);

			assert.strictEqual(res.status, 403);
			assert.strictEqual(res.body.error.code, 'YOUR_ACCOUNT_MOVED');
			assert.strictEqual(res.body.error.id, '56f20ec9-fd06-4fa5-841b-edd6d7d4fa31');
		});

		test('Prohibit updating alsoKnownAs after moving', async () => {
			const res = await api('/i/update', {
				alsoKnownAs: [`@eve@${url.hostname}`],
			}, alice);

			assert.strictEqual(res.status, 403);
			assert.strictEqual(res.body.error.code, 'YOUR_ACCOUNT_MOVED');
			assert.strictEqual(res.body.error.id, '56f20ec9-fd06-4fa5-841b-edd6d7d4fa31');
		});
	});
});<|MERGE_RESOLUTION|>--- conflicted
+++ resolved
@@ -7,11 +7,7 @@
 
 import * as assert from 'assert';
 import { loadConfig } from '@/config.js';
-<<<<<<< HEAD
-import { MiUser, UsersRepository } from '@/models/index.js';
-=======
 import { MiUser, UsersRepository } from '@/models/_.js';
->>>>>>> f32915b5
 import { jobQueue } from '@/boot/common.js';
 import { secureRndstr } from '@/misc/secure-rndstr.js';
 import { uploadFile, signup, startServer, initTestDb, api, sleep, successfulApiCall } from '../utils.js';
