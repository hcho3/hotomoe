--- conflicted
+++ resolved
@@ -6,29 +6,16 @@
 process.env.NODE_ENV = 'test';
 
 import * as assert from 'assert';
-<<<<<<< HEAD
-import { MiNote } from '@/models/Note.js';
-import type { Packed } from '@/misc/json-schema.js';
-import { api, initTestDb, makeStreamCatcher, post, sendEnvUpdateRequest, signup, uploadFile } from '../utils.js';
-import type * as misskey from 'misskey-js';
-import type{ Repository } from 'typeorm';
-=======
 import { api, makeStreamCatcher, post, signup, uploadFile } from '../utils.js';
 import type * as misskey from 'misskey-js';
->>>>>>> 83a5bc0e
 
 describe('Drive', () => {
 	let alice: misskey.entities.SignupResponse;
 	let bob: misskey.entities.SignupResponse;
 
 	beforeAll(async () => {
-<<<<<<< HEAD
 		await sendEnvUpdateRequest({ key: 'FORCE_IGNORE_IDEMPOTENCY_FOR_TESTING', value: 'true' });
 
-		const connection = await initTestDb(true);
-		Notes = connection.getRepository(MiNote);
-=======
->>>>>>> 83a5bc0e
 		alice = await signup({ username: 'alice' });
 		bob = await signup({ username: 'bob' });
 	}, 1000 * 60 * 2);
@@ -38,11 +25,7 @@
 
 		const marker = Math.random().toString();
 
-<<<<<<< HEAD
 		const url = 'https://raw.githubusercontent.com/MisskeyIO/misskey/io/packages/backend/test/resources/Lenna.jpg';
-=======
-		const url = 'https://raw.githubusercontent.com/misskey-dev/misskey/develop/packages/backend/test/resources/Lenna.jpg';
->>>>>>> 83a5bc0e
 
 		const catcher = makeStreamCatcher(
 			alice,
@@ -101,8 +84,4 @@
 		assert.strictEqual(res.status, 400);
 		assert.strictEqual('error' in res.body, true);
 	});
-<<<<<<< HEAD
-});
-=======
-});
->>>>>>> 83a5bc0e
+});