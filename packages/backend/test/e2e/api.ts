/*
 * SPDX-FileCopyrightText: syuilo and other misskey contributors
 * SPDX-License-Identifier: AGPL-3.0-only
 */

process.env.NODE_ENV = 'test';

import * as assert from 'assert';
import { IncomingMessage } from 'http';
<<<<<<< HEAD
import { signup, api, startServer, successfulApiCall, failedApiCall, uploadFile, waitFire, connectStream } from '../utils.js';
=======
import { signup, api, startServer, successfulApiCall, failedApiCall, uploadFile, waitFire, connectStream, relativeFetch } from '../utils.js';
>>>>>>> f32915b5
import type { INestApplicationContext } from '@nestjs/common';
import type * as misskey from 'misskey-js';

describe('API', () => {
	let app: INestApplicationContext;
	let alice: misskey.entities.MeSignup;
	let bob: misskey.entities.MeSignup;
	let carol: misskey.entities.MeSignup;

	beforeAll(async () => {
		app = await startServer();
		alice = await signup({ username: 'alice' });
		bob = await signup({ username: 'bob' });
		carol = await signup({ username: 'carol' });
	}, 1000 * 60 * 2);

	afterAll(async () => {
		await app.close();
	});

	describe('General validation', () => {
		test('wrong type', async () => {
			const res = await api('/test', {
				required: true,
				string: 42,
			});
			assert.strictEqual(res.status, 400);
		});

		test('missing require param', async () => {
			const res = await api('/test', {
				string: 'a',
			});
			assert.strictEqual(res.status, 400);
		});

		test('invalid misskey:id (empty string)', async () => {
			const res = await api('/test', {
				required: true,
				id: '',
			});
			assert.strictEqual(res.status, 400);
		});

		test('valid misskey:id', async () => {
			const res = await api('/test', {
				required: true,
				id: '8wvhjghbxu',
			});
			assert.strictEqual(res.status, 200);
		});

		test('default value', async () => {
			const res = await api('/test', {
				required: true,
				string: 'a',
			});
			assert.strictEqual(res.status, 200);
			assert.strictEqual(res.body.default, 'hello');
		});

		test('can set null even if it has default value', async () => {
			const res = await api('/test', {
				required: true,
				nullableDefault: null,
			});
			assert.strictEqual(res.status, 200);
			assert.strictEqual(res.body.nullableDefault, null);
		});

		test('cannot set undefined if it has default value', async () => {
			const res = await api('/test', {
				required: true,
				nullableDefault: undefined,
			});
			assert.strictEqual(res.status, 200);
			assert.strictEqual(res.body.nullableDefault, 'hello');
		});
	});

	test('管理者専用のAPIのアクセス制限', async () => {
		// aliceは管理者、APIを使える
		await successfulApiCall({
			endpoint: '/admin/get-index-stats',
			parameters: {},
			user: alice,
		});

		// bobは一般ユーザーだからダメ
		await failedApiCall({
			endpoint: '/admin/get-index-stats',
			parameters: {},
			user: bob,
		}, {
			status: 403,
			code: 'ROLE_PERMISSION_DENIED',
			id: 'c3d38592-54c0-429d-be96-5636b0431a61',
		});

		// publicアクセスももちろんダメ
		await failedApiCall({
			endpoint: '/admin/get-index-stats',
			parameters: {},
			user: undefined,
		}, {
			status: 401,
			code: 'CREDENTIAL_REQUIRED',
			id: '1384574d-a912-4b81-8601-c7b1c4085df1',
		});

		// ごまがしもダメ
		await failedApiCall({
			endpoint: '/admin/get-index-stats',
			parameters: {},
			user: { token: 'tsukawasete' },
		}, {
			status: 401,
			code: 'AUTHENTICATION_FAILED',
			id: 'b0a7f5f8-dc2f-4171-b91f-de88ad238e14',
		});
	});

	describe('Authentication header', () => {
		test('一般リクエスト', async () => {
			await successfulApiCall({
				endpoint: '/admin/get-index-stats',
				parameters: {},
				user: {
					token: alice.token,
					bearer: true,
				},
			});
		});

		test('multipartリクエスト', async () => {
			const result = await uploadFile({
				token: alice.token,
				bearer: true,
			});
			assert.strictEqual(result.status, 200);
		});

		test('streaming', async () => {
			const fired = await waitFire(
				{
					token: alice.token,
					bearer: true,
				},
				'homeTimeline',
				() => api('notes/create', { text: 'foo' }, alice),
				msg => msg.type === 'note' && msg.body.text === 'foo',
			);
			assert.strictEqual(fired, true);
		});
	});

	describe('tokenエラー応答でWWW-Authenticate headerを送る', () => {
		describe('invalid_token', () => {
			test('一般リクエスト', async () => {
				const result = await api('/admin/get-index-stats', {}, {
					token: 'syuilo',
					bearer: true,
				});
				assert.strictEqual(result.status, 401);
				assert.ok(result.headers.get('WWW-Authenticate')?.startsWith('Bearer realm="Misskey", error="invalid_token", error_description'));
			});

			test('multipartリクエスト', async () => {
				const result = await uploadFile({
					token: 'syuilo',
					bearer: true,
				});
				assert.strictEqual(result.status, 401);
				assert.ok(result.headers.get('WWW-Authenticate')?.startsWith('Bearer realm="Misskey", error="invalid_token", error_description'));
			});

			test('streaming', async () => {
				await assert.rejects(connectStream(
					{
						token: 'syuilo',
						bearer: true,
					},
					'homeTimeline',
					() => { },
				), (err: IncomingMessage) => {
					assert.strictEqual(err.statusCode, 401);
					assert.ok(err.headers['www-authenticate']?.startsWith('Bearer realm="Misskey", error="invalid_token", error_description'));
					return true;
				});
			});
		});

		describe('tokenがないとrealmだけおくる', () => {
			test('一般リクエスト', async () => {
				const result = await api('/admin/get-index-stats', {});
				assert.strictEqual(result.status, 401);
				assert.strictEqual(result.headers.get('WWW-Authenticate'), 'Bearer realm="Misskey"');
			});

			test('multipartリクエスト', async () => {
				const result = await uploadFile();
				assert.strictEqual(result.status, 401);
				assert.strictEqual(result.headers.get('WWW-Authenticate'), 'Bearer realm="Misskey"');
			});
		});

		test('invalid_request', async () => {
			const result = await api('/notes/create', { text: true }, {
				token: alice.token,
				bearer: true,
			});
			assert.strictEqual(result.status, 400);
			assert.ok(result.headers.get('WWW-Authenticate')?.startsWith('Bearer realm="Misskey", error="invalid_request", error_description'));
		});

		describe('invalid bearer format', () => {
			test('No preceding bearer', async () => {
				const result = await relativeFetch('api/notes/create', {
					method: 'POST',
					headers: {
						Authorization: alice.token,
						'Content-Type': 'application/json',
					},
					body: JSON.stringify({ text: 'test' }),
				});
				assert.strictEqual(result.status, 401);
			});

			test('Lowercase bearer', async () => {
				const result = await relativeFetch('api/notes/create', {
					method: 'POST',
					headers: {
						Authorization: `bearer ${alice.token}`,
						'Content-Type': 'application/json',
					},
					body: JSON.stringify({ text: 'test' }),
				});
				assert.strictEqual(result.status, 401);
			});

			test('No space after bearer', async () => {
				const result = await relativeFetch('api/notes/create', {
					method: 'POST',
					headers: {
						Authorization: `Bearer${alice.token}`,
						'Content-Type': 'application/json',
					},
					body: JSON.stringify({ text: 'test' }),
				});
				assert.strictEqual(result.status, 401);
			});
		});
	});
});<|MERGE_RESOLUTION|>--- conflicted
+++ resolved
@@ -7,11 +7,7 @@
 
 import * as assert from 'assert';
 import { IncomingMessage } from 'http';
-<<<<<<< HEAD
-import { signup, api, startServer, successfulApiCall, failedApiCall, uploadFile, waitFire, connectStream } from '../utils.js';
-=======
 import { signup, api, startServer, successfulApiCall, failedApiCall, uploadFile, waitFire, connectStream, relativeFetch } from '../utils.js';
->>>>>>> f32915b5
 import type { INestApplicationContext } from '@nestjs/common';
 import type * as misskey from 'misskey-js';
 
