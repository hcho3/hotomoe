/*
 * SPDX-FileCopyrightText: syuilo and misskey-project
 * SPDX-License-Identifier: AGPL-3.0-only
 */

process.env.NODE_ENV = 'test';

import { jest } from '@jest/globals';
import { Test } from '@nestjs/testing';
import { Redis } from 'ioredis';
import { GlobalModule } from '@/GlobalModule.js';
import { FetchInstanceMetadataService } from '@/core/FetchInstanceMetadataService.js';
import { FederatedInstanceService } from '@/core/FederatedInstanceService.js';
import { HttpRequestService } from '@/core/HttpRequestService.js';
import { LoggerService } from '@/core/LoggerService.js';
import { UtilityService } from '@/core/UtilityService.js';
import { IdService } from '@/core/IdService.js';
import { DI } from '@/di-symbols.js';
import type { TestingModule } from '@nestjs/testing';

function mockRedis() {
<<<<<<< HEAD
	const hash = {};
	const set = jest.fn((key, value) => {
		// このテストで呼び出すSETにはNXオプションが付いてる
		if (hash[key]) return null;
=======
	const hash = {} as any;
	const set = jest.fn((key: string, value) => {
		const ret = hash[key];
>>>>>>> 83a5bc0e
		hash[key] = value;
		return 'OK';
	});
	return set;
}

describe('FetchInstanceMetadataService', () => {
	let app: TestingModule;
	let fetchInstanceMetadataService: jest.Mocked<FetchInstanceMetadataService>;
	let federatedInstanceService: jest.Mocked<FederatedInstanceService>;
	let httpRequestService: jest.Mocked<HttpRequestService>;
	let redisClient: jest.Mocked<Redis>;

	beforeEach(async () => {
		app = await Test
			.createTestingModule({
				imports: [
					GlobalModule,
				],
				providers: [
					FetchInstanceMetadataService,
					LoggerService,
					UtilityService,
					IdService,
				],
			})
			.useMocker((token) => {
				if (token === HttpRequestService) {
					return { getJson: jest.fn(), getHtml: jest.fn(), send: jest.fn() };
				} else if (token === FederatedInstanceService) {
					return { fetch: jest.fn() };
				} else if (token === DI.redis) {
					return mockRedis;
				}
				return null;
			})
			.compile();

		app.enableShutdownHooks();

		fetchInstanceMetadataService = app.get<FetchInstanceMetadataService>(FetchInstanceMetadataService) as jest.Mocked<FetchInstanceMetadataService>;
		federatedInstanceService = app.get<FederatedInstanceService>(FederatedInstanceService) as jest.Mocked<FederatedInstanceService>;
		redisClient = app.get<Redis>(DI.redis) as jest.Mocked<Redis>;
		httpRequestService = app.get<HttpRequestService>(HttpRequestService) as jest.Mocked<HttpRequestService>;
	});

	afterEach(async () => {
		await app.close();
	});

	test('Lock and update', async () => {
		redisClient.set = mockRedis();
		const now = Date.now();
		federatedInstanceService.fetch.mockResolvedValue({ infoUpdatedAt: { getTime: () => { return now - 10 * 1000 * 60 * 60 * 24; } } } as any);
		httpRequestService.getJson.mockImplementation(() => { throw Error(); });
		const tryLockSpy = jest.spyOn(fetchInstanceMetadataService, 'tryLock');
		const unlockSpy = jest.spyOn(fetchInstanceMetadataService, 'unlock');

		await fetchInstanceMetadataService.fetchInstanceMetadata({ host: 'example.com' } as any);
		expect(tryLockSpy).toHaveBeenCalledTimes(1);
		expect(unlockSpy).toHaveBeenCalledTimes(1);
		expect(federatedInstanceService.fetch).toHaveBeenCalledTimes(1);
		expect(httpRequestService.getJson).toHaveBeenCalled();
	});

	test('Lock and don\'t update', async () => {
		redisClient.set = mockRedis();
		const now = Date.now();
		federatedInstanceService.fetch.mockResolvedValue({ infoUpdatedAt: { getTime: () => now } } as any);
		httpRequestService.getJson.mockImplementation(() => { throw Error(); });
		const tryLockSpy = jest.spyOn(fetchInstanceMetadataService, 'tryLock');
		const unlockSpy = jest.spyOn(fetchInstanceMetadataService, 'unlock');

		await fetchInstanceMetadataService.fetchInstanceMetadata({ host: 'example.com' } as any);
		expect(tryLockSpy).toHaveBeenCalledTimes(1);
		expect(unlockSpy).toHaveBeenCalledTimes(1);
		expect(federatedInstanceService.fetch).toHaveBeenCalledTimes(1);
		expect(httpRequestService.getJson).toHaveBeenCalledTimes(0);
	});

	test('Do nothing when lock not acquired', async () => {
		redisClient.set = mockRedis();
		const now = Date.now();
		federatedInstanceService.fetch.mockResolvedValue({ infoUpdatedAt: { getTime: () => now - 10 * 1000 * 60 * 60 * 24 } } as any);
		httpRequestService.getJson.mockImplementation(() => { throw Error(); });
		await fetchInstanceMetadataService.tryLock('example.com');
		const tryLockSpy = jest.spyOn(fetchInstanceMetadataService, 'tryLock');
		const unlockSpy = jest.spyOn(fetchInstanceMetadataService, 'unlock');

		await fetchInstanceMetadataService.fetchInstanceMetadata({ host: 'example.com' } as any);
		expect(tryLockSpy).toHaveBeenCalledTimes(1);
		expect(unlockSpy).toHaveBeenCalledTimes(0);
		expect(federatedInstanceService.fetch).toHaveBeenCalledTimes(0);
		expect(httpRequestService.getJson).toHaveBeenCalledTimes(0);
	});

	test('Do when lock not acquired but forced', async () => {
		redisClient.set = mockRedis();
		const now = Date.now();
		federatedInstanceService.fetch.mockResolvedValue({ infoUpdatedAt: { getTime: () => now - 10 * 1000 * 60 * 60 * 24 } } as any);
		httpRequestService.getJson.mockImplementation(() => { throw Error(); });
		await fetchInstanceMetadataService.tryLock('example.com');
		const tryLockSpy = jest.spyOn(fetchInstanceMetadataService, 'tryLock');
		const unlockSpy = jest.spyOn(fetchInstanceMetadataService, 'unlock');

		await fetchInstanceMetadataService.fetchInstanceMetadata({ host: 'example.com' } as any, true);
		expect(tryLockSpy).toHaveBeenCalledTimes(0);
		expect(unlockSpy).toHaveBeenCalledTimes(1);
		expect(federatedInstanceService.fetch).toHaveBeenCalledTimes(0);
		expect(httpRequestService.getJson).toHaveBeenCalled();
	});
});<|MERGE_RESOLUTION|>--- conflicted
+++ resolved
@@ -19,16 +19,10 @@
 import type { TestingModule } from '@nestjs/testing';
 
 function mockRedis() {
-<<<<<<< HEAD
-	const hash = {};
-	const set = jest.fn((key, value) => {
+	const hash = {} as any;
+	const set = jest.fn((key: string, value) => {
 		// このテストで呼び出すSETにはNXオプションが付いてる
 		if (hash[key]) return null;
-=======
-	const hash = {} as any;
-	const set = jest.fn((key: string, value) => {
-		const ret = hash[key];
->>>>>>> 83a5bc0e
 		hash[key] = value;
 		return 'OK';
 	});
